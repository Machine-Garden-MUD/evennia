"""
Spawner

The spawner takes input files containing object definitions in
dictionary forms. These use a prototype architecture to define
unique objects without having to make a Typeclass for each.

There  main function is `spawn(*prototype)`, where the `prototype`
is a dictionary like this:

```python
from evennia.prototypes import prototypes

prot = {
 "prototype_key": "goblin",
 "typeclass": "types.objects.Monster",
 "key": "goblin grunt",
 "health": lambda: randint(20,30),
 "resists": ["cold", "poison"],
 "attacks": ["fists"],
 "weaknesses": ["fire", "light"]
 "tags": ["mob", "evil", ('greenskin','mob')]
 "attrs": [("weapon", "sword")]
}

prot = prototypes.create_prototype(**prot)

```

Possible keywords are:
    prototype_key (str):  name of this prototype. This is used when storing prototypes and should
        be unique. This should always be defined but for prototypes defined in modules, the
        variable holding the prototype dict will become the prototype_key if it's not explicitly
        given.
    prototype_desc (str, optional): describes prototype in listings
    prototype_locks (str, optional): locks for restricting access to this prototype. Locktypes
        supported are 'edit' and 'use'.
    prototype_tags(list, optional): List of tags or tuples (tag, category) used to group prototype
        in listings
    prototype_parent (str, tuple or callable, optional): name (prototype_key) of eventual parent prototype, or
        a list of parents, for multiple left-to-right inheritance.
    prototype: Deprecated. Same meaning as 'parent'.

    typeclass (str or callable, optional): if not set, will use typeclass of parent prototype or use
        `settings.BASE_OBJECT_TYPECLASS`
    key (str or callable, optional): the name of the spawned object. If not given this will set to a
        random hash
    location (obj, str or callable, optional): location of the object - a valid object or #dbref
    home (obj, str or callable, optional): valid object or #dbref
    destination (obj, str or callable, optional): only valid for exits (object or #dbref)

    permissions (str, list or callable, optional): which permissions for spawned object to have
    locks (str or callable, optional): lock-string for the spawned object
    aliases (str, list or callable, optional): Aliases for the spawned object
    exec (str or callable, optional): this is a string of python code to execute or a list of such
        codes.  This can be used e.g. to trigger custom handlers on the object. The execution
        namespace contains 'evennia' for the library and 'obj'. All default spawn commands limit
        this functionality to Developer/superusers. Usually it's better to use callables or
        prototypefuncs instead of this.
    tags (str, tuple, list or callable, optional): string or list of strings or tuples
        `(tagstr, category)`. Plain strings will be result in tags with no category (default tags).
    attrs (tuple, list or callable, optional): tuple or list of tuples of Attributes to add. This
        form allows more complex Attributes to be set. Tuples at least specify `(key, value)`
        but can also specify up to `(key, value, category, lockstring)`. If you want to specify a
        lockstring but not a category, set the category to `None`.
    ndb_<name> (any): value of a nattribute (ndb_ is stripped) - this is of limited use.
    other (any): any other name is interpreted as the key of an Attribute with
        its value. Such Attributes have no categories.

Each value can also be a callable that takes no arguments. It should
return the value to enter into the field and will be called every time
the prototype is used to spawn an object. Note, if you want to store
a callable in an Attribute, embed it in a tuple to the `args` keyword.

By specifying the "prototype_parent" key, the prototype becomes a child of
the given prototype, inheritng all prototype slots it does not explicitly
define itself, while overloading those that it does specify.

```python
import random


{
 "prototype_key": "goblin_wizard",
 "prototype_parent": GOBLIN,
 "key": "goblin wizard",
 "spells": ["fire ball", "lighting bolt"]
 }

GOBLIN_ARCHER = {
 "prototype_parent": GOBLIN,
 "key": "goblin archer",
 "attack_skill": (random, (5, 10))"
 "attacks": ["short bow"]
}
```

One can also have multiple prototypes. These are inherited from the
left, with the ones further to the right taking precedence.

```python
ARCHWIZARD = {
 "attack": ["archwizard staff", "eye of doom"]

GOBLIN_ARCHWIZARD = {
 "key" : "goblin archwizard"
 "prototype_parent": (GOBLIN_WIZARD, ARCHWIZARD),
}
```

The *goblin archwizard* will have some different attacks, but will
otherwise have the same spells as a *goblin wizard* who in turn shares
many traits with a normal *goblin*.


Storage mechanism:

This sets up a central storage for prototypes. The idea is to make these
available in a repository for buildiers to use. Each prototype is stored
in a Script so that it can be tagged for quick sorting/finding and locked for limiting
access.

This system also takes into consideration prototypes defined and stored in modules.
Such prototypes are considered 'read-only' to the system and can only be modified
in code. To replace a default prototype, add the same-name prototype in a
custom module read later in the settings.PROTOTYPE_MODULES list. To remove a default
prototype, override its name with an empty dict.


"""
from __future__ import print_function

import copy
import hashlib
import time

from django.conf import settings

import evennia
from evennia.objects.models import ObjectDB
from evennia.utils.utils import make_iter, is_iter
from evennia.prototypes import prototypes as protlib
from evennia.prototypes.prototypes import (
    value_to_obj, value_to_obj_or_any, init_spawn_value, _PROTOTYPE_TAG_CATEGORY)


_CREATE_OBJECT_KWARGS = ("key", "location", "home", "destination")
_PROTOTYPE_META_NAMES = ("prototype_key", "prototype_desc", "prototype_tags", "prototype_locks")
_PROTOTYPE_ROOT_NAMES = ('typeclass', 'key', 'aliases', 'attrs', 'tags', 'locks', 'permissions',
                         'location', 'home', 'destination')
_NON_CREATE_KWARGS = _CREATE_OBJECT_KWARGS + _PROTOTYPE_META_NAMES


# Helper

def _get_prototype(inprot, protparents, uninherited=None, _workprot=None):
    """
    Recursively traverse a prototype dictionary, including multiple
    inheritance. Use validate_prototype before this, we don't check
    for infinite recursion here.

    Args:
        inprot (dict): Prototype dict (the individual prototype, with no inheritance included).
        protparents (dict): Available protparents, keyed by prototype_key.
        uninherited (dict): Parts of prototype to not inherit.
        _workprot (dict, optional): Work dict for the recursive algorithm.

    """
    _workprot = {} if _workprot is None else _workprot
    if "prototype_parent" in inprot:
        # move backwards through the inheritance
        for prototype in make_iter(inprot["prototype_parent"]):
            # Build the prot dictionary in reverse order, overloading
            new_prot = _get_prototype(protparents.get(prototype.lower(), {}),
                                      protparents, _workprot=_workprot)
            _workprot.update(new_prot)
    # the inprot represents a higher level (a child prot), which should override parents
    _workprot.update(inprot)
    if uninherited:
        # put back the parts that should not be inherited
        _workprot.update(uninherited)
    _workprot.pop("prototype_parent", None)  # we don't need this for spawning
    return _workprot


def flatten_prototype(prototype, validate=False):
    """
    Produce a 'flattened' prototype, where all prototype parents in the inheritance tree have been
    merged into a final prototype.

    Args:
        prototype (dict): Prototype to flatten. Its `prototype_parent` field will be parsed.
        validate (bool, optional): Validate for valid keys etc.

    Returns:
        flattened (dict): The final, flattened prototype.

    """

    if prototype:
        prototype = protlib.homogenize_prototype(prototype)
        protparents = {prot['prototype_key'].lower(): prot for prot in protlib.search_prototype()}
        protlib.validate_prototype(prototype, None, protparents,
                                   is_prototype_base=validate, strict=validate)
        return _get_prototype(prototype, protparents,
                              uninherited={"prototype_key": prototype.get("prototype_key")})
    return {}


# obj-related prototype functions

def prototype_from_object(obj):
    """
    Guess a minimal prototype from an existing object.

    Args:
        obj (Object): An object to analyze.

    Returns:
        prototype (dict): A prototype estimating the current state of the object.

    """
    # first, check if this object already has a prototype

    prot = obj.tags.get(category=_PROTOTYPE_TAG_CATEGORY, return_list=True)
    if prot:
        prot = protlib.search_prototype(prot[0])

    if not prot or len(prot) > 1:
        # no unambiguous prototype found - build new prototype
        prot = {}
        prot['prototype_key'] = "From-Object-{}-{}".format(
                obj.key, hashlib.md5(str(time.time())).hexdigest()[:7])
        prot['prototype_desc'] = "Built from {}".format(str(obj))
        prot['prototype_locks'] = "spawn:all();edit:all()"
        prot['prototype_tags'] = []
    else:
        prot = prot[0]

    prot['key'] = obj.db_key or hashlib.md5(str(time.time())).hexdigest()[:6]
    prot['typeclass'] = obj.db_typeclass_path

    location = obj.db_location
    if location:
        prot['location'] = location.dbref
    home = obj.db_home
    if home:
        prot['home'] = home.dbref
    destination = obj.db_destination
    if destination:
        prot['destination'] = destination.dbref
    locks = obj.locks.all()
    if locks:
        prot['locks'] = ";".join(locks)
    perms = obj.permissions.get(return_list=True)
    if perms:
        prot['permissions'] = make_iter(perms)
    aliases = obj.aliases.get(return_list=True)
    if aliases:
        prot['aliases'] = aliases
    tags = [(tag.db_key, tag.db_category, tag.db_data)
            for tag in obj.tags.all(return_objs=True)]
    if tags:
        prot['tags'] = tags
    attrs = [(attr.key, attr.value, attr.category, ';'.join(attr.locks.all()))
             for attr in obj.attributes.all()]
    if attrs:
        prot['attrs'] = attrs

    return prot


def prototype_diff(prototype1, prototype2, maxdepth=2):
    """
    A 'detailed' diff specifies differences down to individual sub-sectiions
    of the prototype, like individual attributes, permissions etc. It is used
    by the menu to allow a user to customize what should be kept.

    Args:
        prototype1 (dict): Original prototype.
        prototype2 (dict): Comparison prototype.
        maxdepth (int, optional): The maximum depth into the diff we go before treating the elements
            of iterables as individual entities to compare. This is important since a single
            attr/tag (for example) are represented by a tuple.

    Returns:
        diff (dict): A structure detailing how to convert prototype1 to prototype2. All
            nested structures are dicts with keys matching either the prototype's matching
            key or the first element in the tuple describing the prototype value (so for
            a tag tuple `(tagname, category)` the second-level key in the diff would be tagname).
            The the bottom level of the diff consist of tuples `(old, new, instruction)`, where
            instruction can be one of "REMOVE", "ADD", "UPDATE" or "KEEP".

    """
    def _recursive_diff(old, new, depth=0):

        old_type = type(old)
        new_type = type(new)

        if old_type != new_type:
            if old and not new:
                if depth < maxdepth and old_type == dict:
                    return {key: (part, None, "REMOVE") for key, part in old.items()}
                elif depth < maxdepth and is_iter(old):
                    return {part[0] if is_iter(part) else part:
                            (part, None, "REMOVE") for part in old}
                return (old, new, "REMOVE")
            elif not old and new:
                if depth < maxdepth and new_type == dict:
                    return {key: (None, part, "ADD") for key, part in new.items()}
                elif depth < maxdepth and is_iter(new):
                    return {part[0] if is_iter(part) else part: (None, part, "ADD") for part in new}
                return (old, new, "ADD")
            else:
                # this condition should not occur in a standard diff
                return (old, new, "UPDATE")
        elif depth < maxdepth and new_type == dict:
            all_keys = set(old.keys() + new.keys())
            return {key: _recursive_diff(old.get(key), new.get(key), depth=depth + 1)
                    for key in all_keys}
        elif depth < maxdepth and is_iter(new):
            old_map = {part[0] if is_iter(part) else part: part for part in old}
            new_map = {part[0] if is_iter(part) else part: part for part in new}
            all_keys = set(old_map.keys() + new_map.keys())
            return {key: _recursive_diff(old_map.get(key), new_map.get(key), depth=depth + 1)
                    for key in all_keys}
        elif old != new:
            return (old, new, "UPDATE")
        else:
            return (old, new, "KEEP")

    diff = _recursive_diff(prototype1, prototype2)

    return diff


def flatten_diff(diff):
    """
    For spawning, a 'detailed' diff is not necessary, rather we just want instructions on how to
    handle each root key.

    Args:
        diff (dict): Diff produced by `prototype_diff` and
            possibly modified by the user. Note that also a pre-flattened diff will come out
            unchanged by this function.

    Returns:
        flattened_diff (dict): A flat structure detailing how to operate on each
            root component of the prototype.

    Notes:
        The flattened diff has the following possible instructions:
            UPDATE, REPLACE, REMOVE
        Many of the detailed diff's values can hold nested structures with their own
        individual instructions. A detailed diff can have the following instructions:
            REMOVE, ADD, UPDATE, KEEP
        Here's how they are translated:
            - All REMOVE -> REMOVE
            - All ADD|UPDATE -> UPDATE
            - All KEEP -> KEEP
            - Mix KEEP, UPDATE, ADD -> UPDATE
            - Mix REMOVE, KEEP, UPDATE, ADD -> REPLACE
    """

    valid_instructions = ('KEEP', 'REMOVE', 'ADD', 'UPDATE')

    def _get_all_nested_diff_instructions(diffpart):
        "Started for each root key, returns all instructions nested under it"
        out = []
        typ = type(diffpart)
        if typ == tuple and len(diffpart) == 3 and diffpart[2] in valid_instructions:
            out = [diffpart[2]]
        elif typ == dict:
            # all other are dicts
            for val in diffpart.values():
                out.extend(_get_all_nested_diff_instructions(val))
        else:
            raise RuntimeError("Diff contains non-dicts that are not on the "
                               "form (old, new, inst): {}".format(diffpart))
        return out

    flat_diff = {}

    # flatten diff based on rules
    for rootkey, diffpart in diff.items():
        insts = _get_all_nested_diff_instructions(diffpart)
        if all(inst == "KEEP" for inst in insts):
            rootinst = "KEEP"
        elif all(inst in ("ADD", "UPDATE") for inst in insts):
            rootinst = "UPDATE"
        elif all(inst == "REMOVE" for inst in insts):
            rootinst = "REMOVE"
        elif "REMOVE" in insts:
            rootinst = "REPLACE"
        else:
            rootinst = "UPDATE"

        flat_diff[rootkey] = rootinst

    return flat_diff


def prototype_diff_from_object(prototype, obj):
    """
    Get a simple diff for a prototype compared to an object which may or may not already have a
    prototype (or has one but changed locally). For more complex migratations a manual diff may be
    needed.

    Args:
        prototype (dict): New prototype.
        obj (Object): Object to compare prototype against.

    Returns:
        diff (dict): Mapping for every prototype key: {"keyname": "REMOVE|UPDATE|KEEP", ...}
        obj_prototype (dict): The prototype calculated for the given object. The diff is how to
            convert this prototype into the new prototype.

    Notes:
        The `diff` is on the following form:

            {"key": (old, new, "KEEP|REPLACE|UPDATE|REMOVE"),
                "attrs": {"attrkey": (old, new, "KEEP|REPLACE|UPDATE|REMOVE"),
                          "attrkey": (old, new, "KEEP|REPLACE|UPDATE|REMOVE"), ...},
                "aliases": {"aliasname": (old, new, "KEEP...", ...},
                ... }

    """
    obj_prototype = prototype_from_object(obj)
    diff = prototype_diff(obj_prototype, protlib.homogenize_prototype(prototype))
    return diff, obj_prototype


def batch_update_objects_with_prototype(prototype, diff=None, objects=None):
    """
    Update existing objects with the latest version of the prototype.

    Args:
        prototype (str or dict): Either the `prototype_key` to use or the
            prototype dict itself.
        diff (dict, optional): This a diff structure that describes how to update the protototype.
            If not given this will be constructed from the first object found.
        objects (list, optional): List of objects to update. If not given, query for these
            objects using the prototype's `prototype_key`.
    Returns:
        changed (int): The number of objects that had changes applied to them.

    """
    prototype = protlib.homogenize_prototype(prototype)

    if isinstance(prototype, basestring):
        new_prototype = protlib.search_prototype(prototype)
    else:
        new_prototype = prototype

    prototype_key = new_prototype['prototype_key']

    if not objects:
        objects = ObjectDB.objects.get_by_tag(prototype_key, category=_PROTOTYPE_TAG_CATEGORY)

    if not objects:
        return 0

    if not diff:
        diff, _ = prototype_diff_from_object(new_prototype, objects[0])

    # make sure the diff is flattened
    diff = flatten_diff(diff)
    changed = 0
    for obj in objects:
        do_save = False

        old_prot_key = obj.tags.get(category=_PROTOTYPE_TAG_CATEGORY, return_list=True)
        old_prot_key = old_prot_key[0] if old_prot_key else None
        if prototype_key != old_prot_key:
            obj.tags.clear(category=_PROTOTYPE_TAG_CATEGORY)
            obj.tags.add(prototype_key, category=_PROTOTYPE_TAG_CATEGORY)

        for key, directive in diff.items():
            if directive in ('UPDATE', 'REPLACE'):

                if key in _PROTOTYPE_META_NAMES:
                    # prototype meta keys are not stored on-object
                    continue

                val = new_prototype[key]
                do_save = True

                if key == 'key':
                    obj.db_key = init_spawn_value(val, str)
                elif key == 'typeclass':
                    obj.db_typeclass_path = init_spawn_value(val, str)
                elif key == 'location':
                    obj.db_location = init_spawn_value(val, value_to_obj)
                elif key == 'home':
                    obj.db_home = init_spawn_value(val, value_to_obj)
                elif key == 'destination':
                    obj.db_destination = init_spawn_value(val, value_to_obj)
                elif key == 'locks':
                    if directive == 'REPLACE':
                        obj.locks.clear()
                    obj.locks.add(init_spawn_value(val, str))
                elif key == 'permissions':
                    if directive == 'REPLACE':
                        obj.permissions.clear()
                    obj.permissions.batch_add(*(init_spawn_value(perm, str) for perm in val))
                elif key == 'aliases':
                    if directive == 'REPLACE':
                        obj.aliases.clear()
                    obj.aliases.batch_add(*(init_spawn_value(alias, str) for alias in val))
                elif key == 'tags':
                    if directive == 'REPLACE':
                        obj.tags.clear()
                    obj.tags.batch_add(*(
                        (init_spawn_value(ttag, str), tcategory, tdata)
                        for ttag, tcategory, tdata in val))
                elif key == 'attrs':
                    if directive == 'REPLACE':
                        obj.attributes.clear()
                    obj.attributes.batch_add(*(
                        (init_spawn_value(akey, str),
                         init_spawn_value(aval, value_to_obj),
                         acategory,
                         alocks)
                        for akey, aval, acategory, alocks in val))
                elif key == 'exec':
                    # we don't auto-rerun exec statements, it would be huge security risk!
                    pass
                else:
                    obj.attributes.add(key, init_spawn_value(val, value_to_obj))
            elif directive == 'REMOVE':
                do_save = True
                if key == 'key':
                    obj.db_key = ''
                elif key == 'typeclass':
                    # fall back to default
                    obj.db_typeclass_path = settings.BASE_OBJECT_TYPECLASS
                elif key == 'location':
                    obj.db_location = None
                elif key == 'home':
                    obj.db_home = None
                elif key == 'destination':
                    obj.db_destination = None
                elif key == 'locks':
                    obj.locks.clear()
                elif key == 'permissions':
                    obj.permissions.clear()
                elif key == 'aliases':
                    obj.aliases.clear()
                elif key == 'tags':
                    obj.tags.clear()
                elif key == 'attrs':
                    obj.attributes.clear()
                elif key == 'exec':
                    # we don't auto-rerun exec statements, it would be huge security risk!
                    pass
                else:
                    obj.attributes.remove(key)
        if do_save:
            changed += 1
            obj.save()

    return changed


def batch_create_object(*objparams):
    """
    This is a cut-down version of the create_object() function,
    optimized for speed. It does NOT check and convert various input
    so make sure the spawned Typeclass works before using this!

    Args:
        objsparams (tuple): Each paremter tuple will create one object instance using the parameters
            within.
            The parameters should be given in the following order:
                - `create_kwargs` (dict): For use as new_obj = `ObjectDB(**create_kwargs)`.
                - `permissions` (str): Permission string used with `new_obj.batch_add(permission)`.
                - `lockstring` (str): Lockstring used with `new_obj.locks.add(lockstring)`.
                - `aliases` (list): A list of alias strings for
                    adding with `new_object.aliases.batch_add(*aliases)`.
                - `nattributes` (list): list of tuples `(key, value)` to be loop-added to
                    add with `new_obj.nattributes.add(*tuple)`.
                - `attributes` (list): list of tuples `(key, value[,category[,lockstring]])` for
                    adding with `new_obj.attributes.batch_add(*attributes)`.
                - `tags` (list): list of tuples `(key, category)` for adding
                    with `new_obj.tags.batch_add(*tags)`.
                - `execs` (list): Code strings to execute together with the creation
                    of each object. They will be executed with `evennia` and `obj`
                        (the newly created object) available in the namespace. Execution
                        will happend after all other properties have been assigned and
                        is intended for calling custom handlers etc.

    Returns:
        objects (list): A list of created objects

    Notes:
        The `exec` list will execute arbitrary python code so don't allow this to be available to
        unprivileged users!

    """

    # bulk create all objects in one go

    # unfortunately this doesn't work since bulk_create doesn't creates pks;
    # the result would be duplicate objects at the next stage, so we comment
    # it out for now:
    #  dbobjs = _ObjectDB.objects.bulk_create(dbobjs)

    dbobjs = [ObjectDB(**objparam[0]) for objparam in objparams]
    objs = []
    for iobj, obj in enumerate(dbobjs):
        # call all setup hooks on each object
        objparam = objparams[iobj]
        # setup
        obj._createdict = {"permissions": make_iter(objparam[1]),
                           "locks": objparam[2],
                           "aliases": make_iter(objparam[3]),
                           "nattributes": objparam[4],
                           "attributes": objparam[5],
                           "tags": make_iter(objparam[6])}
        # this triggers all hooks
        obj.save()
        # run eventual extra code
        for code in objparam[7]:
            if code:
                exec(code, {}, {"evennia": evennia, "obj": obj})
        objs.append(obj)
    return objs


# Spawner mechanism

def spawn(*prototypes, **kwargs):
    """
    Spawn a number of prototyped objects.

    Args:
        prototypes (dict): Each argument should be a prototype
            dictionary.
    Kwargs:
        prototype_modules (str or list): A python-path to a prototype
            module, or a list of such paths. These will be used to build
            the global protparents dictionary accessible by the input
            prototypes. If not given, it will instead look for modules
            defined by settings.PROTOTYPE_MODULES.
        prototype_parents (dict): A dictionary holding a custom
            prototype-parent dictionary. Will overload same-named
            prototypes from prototype_modules.
        return_parents (bool): Only return a dict of the
            prototype-parents (no object creation happens)
        only_validate (bool): Only run validation of prototype/parents
            (no object creation) and return the create-kwargs.

    Returns:
        object (Object, dict or list): Spawned object(s). If `only_validate` is given, return
            a list of the creation kwargs to build the object(s) without actually creating it. If
            `return_parents` is set, instead return dict of prototype parents.

    """
    # get available protparents
    protparents = {prot['prototype_key'].lower(): prot for prot in protlib.search_prototype()}

    if not kwargs.get("only_validate"):
        # homogenization to be more lenient about prototype format when entering the prototype manually
        prototypes = [protlib.homogenize_prototype(prot) for prot in prototypes]

    # overload module's protparents with specifically given protparents
    # we allow prototype_key to be the key of the protparent dict, to allow for module-level
    # prototype imports. We need to insert prototype_key in this case
    for key, protparent in kwargs.get("prototype_parents", {}).items():
        key = str(key).lower()
        protparent['prototype_key'] = str(protparent.get("prototype_key", key)).lower()
        protparents[key] = protparent

    if "return_parents" in kwargs:
        # only return the parents
        return copy.deepcopy(protparents)

    objsparams = []
    for prototype in prototypes:

        protlib.validate_prototype(prototype, None, protparents, is_prototype_base=True)
        prot = _get_prototype(prototype, protparents,
                              uninherited={"prototype_key": prototype.get("prototype_key")})
        if not prot:
            continue

        # extract the keyword args we need to create the object itself. If we get a callable,
        # call that to get the value (don't catch errors)
        create_kwargs = {}
        # we must always add a key, so if not given we use a shortened md5 hash. There is a (small)
        # chance this is not unique but it should usually not be a problem.
        val = prot.pop("key", "Spawned-{}".format(
            hashlib.md5(str(time.time())).hexdigest()[:6]))
        create_kwargs["db_key"] = init_spawn_value(val, str)

        val = prot.pop("location", None)
        create_kwargs["db_location"] = init_spawn_value(val, value_to_obj)

        val = prot.pop("home", settings.DEFAULT_HOME)
        create_kwargs["db_home"] = init_spawn_value(val, value_to_obj)

        val = prot.pop("destination", None)
        create_kwargs["db_destination"] = init_spawn_value(val, value_to_obj)

        val = prot.pop("typeclass", settings.BASE_OBJECT_TYPECLASS)
        create_kwargs["db_typeclass_path"] = init_spawn_value(val, str)

        # extract calls to handlers
        val = prot.pop("permissions", [])
        permission_string = init_spawn_value(val, make_iter)
        val = prot.pop("locks", "")
        lock_string = init_spawn_value(val, str)
        val = prot.pop("aliases", [])
        alias_string = init_spawn_value(val, make_iter)

        val = prot.pop("tags", [])
        tags = []
        for (tag, category, data) in val:
<<<<<<< HEAD
            tags.append((init_spawn_value(tag, str), category, data))
=======
            tags.append((init_spawn_value(val, str), category, data))
>>>>>>> 9b2b17d5

        prototype_key = prototype.get('prototype_key', None)
        if prototype_key:
            # we make sure to add a tag identifying which prototype created this object
            tags.append((prototype_key, _PROTOTYPE_TAG_CATEGORY))

        val = prot.pop("exec", "")
        execs = init_spawn_value(val, make_iter)

        # extract ndb assignments
        nattributes = dict((key.split("_", 1)[1], init_spawn_value(val, value_to_obj))
                           for key, val in prot.items() if key.startswith("ndb_"))

        # the rest are attribute tuples (attrname, value, category, locks)
        val = make_iter(prot.pop("attrs", []))
        attributes = []
        for (attrname, value, category, locks) in val:
            attributes.append((attrname, init_spawn_value(value), category, locks))

        simple_attributes = []
        for key, value in ((key, value) for key, value in prot.items()
                           if not (key.startswith("ndb_"))):
            # we don't support categories, nor locks for simple attributes
            if key in _PROTOTYPE_META_NAMES:
                continue
            else:
                simple_attributes.append(
                    (key, init_spawn_value(value, value_to_obj_or_any), None, None))

        attributes = attributes + simple_attributes
        attributes = [tup for tup in attributes if not tup[0] in _NON_CREATE_KWARGS]

        # pack for call into _batch_create_object
        objsparams.append((create_kwargs, permission_string, lock_string,
                           alias_string, nattributes, attributes, tags, execs))

    if kwargs.get("only_validate"):
        return objsparams
    return batch_create_object(*objsparams)<|MERGE_RESOLUTION|>--- conflicted
+++ resolved
@@ -716,11 +716,7 @@
         val = prot.pop("tags", [])
         tags = []
         for (tag, category, data) in val:
-<<<<<<< HEAD
             tags.append((init_spawn_value(tag, str), category, data))
-=======
-            tags.append((init_spawn_value(val, str), category, data))
->>>>>>> 9b2b17d5
 
         prototype_key = prototype.get('prototype_key', None)
         if prototype_key:
