--- conflicted
+++ resolved
@@ -120,21 +120,6 @@
     @override_settings(PERMISSION_HIERARCHY=settings_default.PERMISSION_HIERARCHY)
     def test_object_above_perm(self):
         self.obj2.permissions.add('Admin')
-<<<<<<< HEAD
-        self.assertEqual(True, lockfuncs.true(self.obj2, self.obj1))
-        self.assertEqual(False, lockfuncs.false(self.obj2, self.obj1))
-        self.assertEqual(True, lockfuncs.perm(self.obj2, self.obj1, 'Admin'))
-        self.assertEqual(True, lockfuncs.perm_above(self.obj2, self.obj1, 'Builder'))
-        dbref = self.obj2.dbref
-        self.assertEqual(True, lockfuncs.dbref(self.obj2, self.obj1, '%s' % dbref))
-        self.obj2.db.testattr = 45
-        self.assertEqual(True, lockfuncs.attr(self.obj2, self.obj1, 'testattr', '45'))
-        self.assertEqual(False, lockfuncs.attr_gt(self.obj2, self.obj1, 'testattr', '45'))
-        self.assertEqual(True, lockfuncs.attr_ge(self.obj2, self.obj1, 'testattr', '45'))
-        self.assertEqual(False, lockfuncs.attr_lt(self.obj2, self.obj1, 'testattr', '45'))
-        self.assertEqual(True, lockfuncs.attr_le(self.obj2, self.obj1, 'testattr', '45'))
-        self.assertEqual(False, lockfuncs.attr_ne(self.obj2, self.obj1, 'testattr', '45'))
-=======
         self.assertEquals(False, lockfuncs.perm_above(self.obj2, None, 'Admins'))
         self.assertEquals(True, lockfuncs.perm_above(self.obj2, None, 'Builder'))
         self.assertEquals(True, lockfuncs.perm_above(self.obj2, None, 'Builders'))
@@ -198,10 +183,7 @@
 
     @override_settings(IRC_ENABLED=True, TESTVAL=[1, 2, 3])
     def test_serversetting(self):
-        # import pudb
-        # pudb.set_trace()
         self.assertEquals(True, lockfuncs.serversetting(None, None, 'IRC_ENABLED', 'True'))
         self.assertEquals(True, lockfuncs.serversetting(None, None, 'TESTVAL', '[1, 2, 3]'))
         self.assertEquals(False, lockfuncs.serversetting(None, None, 'TESTVAL', '[1, 2, 4]'))
-        self.assertEquals(False, lockfuncs.serversetting(None, None, 'TESTVAL', '123'))
->>>>>>> 3e644c99
+        self.assertEquals(False, lockfuncs.serversetting(None, None, 'TESTVAL', '123'))