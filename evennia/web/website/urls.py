"""
This structures the website.

"""
from django.conf import settings
from django.contrib import admin
from django.conf.urls import url, include
from django import views as django_views
from evennia.web.website import views as website_views

urlpatterns = [
    url(r'^$', website_views.page_index, name="index"),
    url(r'^tbi/', website_views.to_be_implemented, name='to_be_implemented'),

    # User Authentication (makes login/logout url names available)
    url(r'^auth/', include('django.contrib.auth.urls')),
    url(r'^auth/register', website_views.AccountCreationView.as_view(), name="register"),
    
    # Character management
<<<<<<< HEAD
    url(r'^characters/create/', website_views.CharacterCreationView.as_view(), name="chargen"),

=======
    url(r'^characters/create/$', website_views.CharacterCreateView.as_view(), name="chargen"),
    url(r'^characters/manage/$', website_views.CharacterManageView.as_view(), name="manage-characters"),
    url(r'^characters/update/(?P<slug>[\w\d\-]+)/(?P<pk>[0-9]+)/$', website_views.CharacterUpdateView.as_view(), name="update-character"),
    
>>>>>>> 5b536899
    # Django original admin page. Make this URL is always available, whether
    # we've chosen to use Evennia's custom admin or not.
    url(r'django_admin/', website_views.admin_wrapper, name="django_admin"),

    # Admin docs
    url(r'^admin/doc/', include('django.contrib.admindocs.urls'))
]

if settings.EVENNIA_ADMIN:
    urlpatterns += [
        # Our override for the admin.
        url('^admin/$', website_views.evennia_admin, name="evennia_admin"),

        # Makes sure that other admin pages get loaded.
        url(r'^admin/', admin.site.urls)]
else:
    # Just include the normal Django admin.
    urlpatterns += [url(r'^admin/', include(admin.site.urls))]

# This sets up the server if the user want to run the Django
# test server (this should normally not be needed).
if settings.SERVE_MEDIA:
    urlpatterns.extend([
        url(r'^media/(?P<path>.*)$', django_views.static.serve, {'document_root': settings.MEDIA_ROOT}),
        url(r'^static/(?P<path>.*)$', django_views.static.serve, {'document_root': settings.STATIC_ROOT})
    ])<|MERGE_RESOLUTION|>--- conflicted
+++ resolved
@@ -17,15 +17,10 @@
     url(r'^auth/register', website_views.AccountCreationView.as_view(), name="register"),
     
     # Character management
-<<<<<<< HEAD
-    url(r'^characters/create/', website_views.CharacterCreationView.as_view(), name="chargen"),
-
-=======
     url(r'^characters/create/$', website_views.CharacterCreateView.as_view(), name="chargen"),
     url(r'^characters/manage/$', website_views.CharacterManageView.as_view(), name="manage-characters"),
     url(r'^characters/update/(?P<slug>[\w\d\-]+)/(?P<pk>[0-9]+)/$', website_views.CharacterUpdateView.as_view(), name="update-character"),
     
->>>>>>> 5b536899
     # Django original admin page. Make this URL is always available, whether
     # we've chosen to use Evennia's custom admin or not.
     url(r'django_admin/', website_views.admin_wrapper, name="django_admin"),
