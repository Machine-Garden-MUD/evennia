"""
CmdSethandler

The Cmdsethandler tracks an object's 'Current CmdSet', which is the
current merged sum of all CmdSets added to it.

A CmdSet constitues a set of commands. The CmdSet works as a special
intelligent container that, when added to other CmdSet make sure that
same-name commands are treated correctly (usually so there are no
doublets).  This temporary but up-to-date merger of CmdSet is jointly
called the Current Cmset. It is this Current CmdSet that the
commandhandler looks through whenever an account enters a command (it
also adds CmdSets from objects in the room in real-time). All account
objects have a 'default cmdset' containing all the normal in-game mud
commands (look etc).

So what is all this cmdset complexity good for?

In its simplest form, a CmdSet has no commands, only a key name. In
this case the cmdset's use is up to each individual game - it can be
used by an AI module for example (mobs in cmdset 'roam' move from room
to room, in cmdset 'attack' they enter combat with accounts).

Defining commands in cmdsets offer some further powerful game-design
consequences however. Here are some examples:

As mentioned above, all accounts always have at least the Default
CmdSet.  This contains the set of all normal-use commands in-game,
stuff like look and @desc etc. Now assume our players end up in a dark
room. You don't want the player to be able to do much in that dark
room unless they light a candle. You could handle this by changing all
your normal commands to check if the player is in a dark room. This
rapidly goes unwieldly and error prone. Instead you just define a
cmdset with only those commands you want to be available in the 'dark'
cmdset - maybe a modified look command and a 'light candle' command -
and have this completely replace the default cmdset.

Another example: Say you want your players to be able to go
fishing. You could implement this as a 'fish' command that fails
whenever the account has no fishing rod. Easy enough.  But what if you
want to make fishing more complex - maybe you want four-five different
commands for throwing your line, reeling in, etc? Most players won't
(we assume) have fishing gear, and having all those detailed commands
is cluttering up the command list. And what if you want to use the
'throw' command also for throwing rocks etc instead of 'using it up'
for a minor thing like fishing?

So instead you put all those detailed fishing commands into their own
CommandSet called 'Fishing'. Whenever the player gives the command
'fish' (presumably the code checks there is also water nearby), only
THEN this CommandSet is added to the Cmdhandler of the account. The
'throw' command (which normally throws rocks) is replaced by the
custom 'fishing variant' of throw. What has happened is that the
Fishing CommandSet was merged on top of the Default ones, and due to
how we defined it, its command overrules the default ones.

When we are tired of fishing, we give the 'go home' command (or
whatever) and the Cmdhandler simply removes the fishing CommandSet
so that we are back at defaults (and can throw rocks again).

Since any number of CommandSets can be piled on top of each other, you
can then implement separate sets for different situations. For
example, you can have a 'On a boat' set, onto which you then tack on
the 'Fishing' set. Fishing from a boat? No problem!
"""
from builtins import object
from future.utils import raise_
import sys
from traceback import format_exc
from importlib import import_module
from inspect import trace
from django.conf import settings
from evennia.utils import logger, utils
from evennia.commands.cmdset import CmdSet
from evennia.server.models import ServerConfig

from django.utils.translation import ugettext as _
__all__ = ("import_cmdset", "CmdSetHandler")

_CACHED_CMDSETS = {}
_CMDSET_PATHS = utils.make_iter(settings.CMDSET_PATHS)
_IN_GAME_ERRORS = settings.IN_GAME_ERRORS
_CMDSET_FALLBACKS = settings.CMDSET_FALLBACKS


# Output strings

_ERROR_CMDSET_IMPORT = _(
    """{traceback}
Error loading cmdset '{path}'
(Traceback was logged {timestamp})""")

_ERROR_CMDSET_KEYERROR = _(
    """Error loading cmdset: No cmdset class '{classname}' in '{path}'.
(Traceback was logged {timestamp})""")

_ERROR_CMDSET_SYNTAXERROR = _(
    """{traceback}
SyntaxError encountered when loading cmdset '{path}'.
(Traceback was logged {timestamp})""")

_ERROR_CMDSET_EXCEPTION = _(
    """{traceback}
Compile/Run error when loading cmdset '{path}'.",
(Traceback was logged {timestamp})""")

_ERROR_CMDSET_FALLBACK = _(
    """
Error encountered for cmdset at path '{path}'.
Replacing with fallback '{fallback_path}'.
""")

_ERROR_CMDSET_NO_FALLBACK = _(
    """Fallback path '{fallback_path}' failed to generate a cmdset."""
)


class _ErrorCmdSet(CmdSet):
    """
    This is a special cmdset used to report errors.
    """
    key = "_CMDSET_ERROR"
    errmessage = "Error when loading cmdset."


class _EmptyCmdSet(CmdSet):
    """
    This cmdset represents an empty cmdset
    """
    key = "_EMPTY_CMDSET"
    priority = -101
    mergetype = "Union"


def import_cmdset(path, cmdsetobj, emit_to_obj=None, no_logging=False):
    """
    This helper function is used by the cmdsethandler to load a cmdset
    instance from a python module, given a python_path. It's usually accessed
    through the cmdsethandler's add() and add_default() methods.
    path - This is the full path to the cmdset object on python dot-form

    Args:
        path (str): The path to the command set to load.
        cmdsetobj (CmdSet): The database object/typeclass on which this cmdset is to be
            assigned (this can be also channels and exits, as well as accounts
            but there will always be such an object)
        emit_to_obj (Object, optional): If given, error is emitted to
            this object (in addition to logging)
        no_logging (bool, optional): Don't log/send error messages.
            This can be useful if import_cmdset is just used to check if
            this is a valid python path or not.
    Returns:
        cmdset (CmdSet): The imported command set. If an error was
            encountered, `commands.cmdsethandler._ErrorCmdSet` is returned
            for the benefit of the handler.

    """
    python_paths = [path] + ["%s.%s" % (prefix, path)
                             for prefix in _CMDSET_PATHS if not path.startswith(prefix)]
    errstring = ""
    for python_path in python_paths:

        if "." in path:
            modpath, classname = python_path.rsplit(".", 1)
        else:
            raise ImportError("The path '%s' is not on the form modulepath.ClassName" % path)

        try:
            # first try to get from cache
            cmdsetclass = _CACHED_CMDSETS.get(python_path, None)

            if not cmdsetclass:
                try:
                    module = import_module(modpath, package="evennia")
                except ImportError:
                    if len(trace()) > 2:
                        # error in module, make sure to not hide it.
                        exc = sys.exc_info()
                        raise_(exc[1], None, exc[2])
                    else:
                        # try next suggested path
                        errstring += _("\n(Unsuccessfully tried '%s')." % python_path)
                        continue
                try:
                    cmdsetclass = getattr(module, classname)
                except AttributeError:
                    if len(trace()) > 2:
                        # Attribute error within module, don't hide it
                        exc = sys.exc_info()
                        raise_(exc[1], None, exc[2])
                    else:
                        errstring += _("\n(Unsuccessfully tried '%s')." % python_path)
                        continue
                _CACHED_CMDSETS[python_path] = cmdsetclass

            # instantiate the cmdset (and catch its errors)
            if callable(cmdsetclass):
                cmdsetclass = cmdsetclass(cmdsetobj)
            return cmdsetclass
        except ImportError as err:
            logger.log_trace()
            errstring += _ERROR_CMDSET_IMPORT
            if _IN_GAME_ERRORS:
                errstring = errstring.format(path=python_path, traceback=format_exc(), timestamp=logger.timeformat())
            else:
                errstring = errstring.format(path=python_path, traceback=err, timestamp=logger.timeformat())
            break
        except KeyError:
            logger.log_trace()
            errstring += _ERROR_CMDSET_KEYERROR
            errstring = errstring.format(classname=classname, path=python_path, timestamp=logger.timeformat())
            break
        except SyntaxError as err:
            logger.log_trace()
            errstring += _ERROR_CMDSET_SYNTAXERROR
            if _IN_GAME_ERRORS:
                errstring = errstring.format(path=python_path, traceback=format_exc(), timestamp=logger.timeformat())
            else:
                errstring = errstring.format(path=python_path, traceback=err, timestamp=logger.timeformat())
            break
        except Exception as err:
            logger.log_trace()
            errstring += _ERROR_CMDSET_EXCEPTION
            if _IN_GAME_ERRORS:
                errstring = errstring.format(path=python_path, traceback=format_exc(), timestamp=logger.timeformat())
            else:
                errstring = errstring.format(path=python_path, traceback=err, timestamp=logger.timeformat())
            break

    if errstring:
        # returning an empty error cmdset
        errstring = errstring.strip()
        if not no_logging:
            logger.log_err(errstring)
            if emit_to_obj and not ServerConfig.objects.conf("server_starting_mode"):
                emit_to_obj.msg(errstring)
        err_cmdset = _ErrorCmdSet()
        err_cmdset.errmessage = errstring
        return err_cmdset
    return None  # undefined error

# classes


class CmdSetHandler(object):
    """
    The CmdSetHandler is always stored on an object, this object is supplied
    as an argument.

    The 'current' cmdset is the merged set currently active for this object.
    This is the set the game engine will retrieve when determining which
    commands are available to the object. The cmdset_stack holds a history of
    all CmdSets to allow the handler to remove/add cmdsets at will. Doing so
    will re-calculate the 'current' cmdset.
    """

    def __init__(self, obj, init_true=True):
        """
        This method is called whenever an object is recreated.

        Args:
            obj (Object): An reference to the game object this handler
                belongs to.
            init_true (bool, optional): Set when the handler is initializing
                and loads the current cmdset.

        """
        self.obj = obj

        # the id of the "merged" current cmdset for easy access.
        self.key = None
        # this holds the "merged" current command set
        self.current = None
        # this holds a history of CommandSets
        self.cmdset_stack = [_EmptyCmdSet(cmdsetobj=self.obj)]
        # this tracks which mergetypes are actually in play in the stack
        self.mergetype_stack = ["Union"]

        # the subset of the cmdset_paths that are to be stored in the database
        self.permanent_paths = [""]

        if init_true:
            self.update(init_mode=True)  # is then called from the object __init__.

    def __str__(self):
        """
        Display current commands
        """

        string = ""
        mergelist = []
        if len(self.cmdset_stack) > 1:
            # We have more than one cmdset in stack; list them all
            for snum, cmdset in enumerate(self.cmdset_stack):
                mergetype = self.mergetype_stack[snum]
                permstring = "non-perm"
                if cmdset.permanent:
                    permstring = "perm"
                if mergetype != cmdset.mergetype:
                    mergetype = "%s^" % (mergetype)
                string += "\n %i: <%s (%s, prio %i, %s)>: %s" % \
                    (snum, cmdset.key, mergetype,
                     cmdset.priority, permstring, cmdset)
                mergelist.append(str(snum))
            string += "\n"

        # Display the currently active cmdset, limited by self.obj's permissions
        mergetype = self.mergetype_stack[-1]
        if mergetype != self.current.mergetype:
            merged_on = self.cmdset_stack[-2].key
            mergetype = _("custom {mergetype} on cmdset '{cmdset}'")
            mergetype = mergetype.format(mergetype=mergetype, cmdset=merged_on)
        if mergelist:
            tmpstring = _(" <Merged {mergelist} {mergetype}, prio {prio}>: {current}")
            string += tmpstring.format(mergelist="+".join(mergelist),
                                       mergetype=mergetype, prio=self.current.priority,
                                       current=self.current)
        else:
            permstring = "non-perm"
            if self.current.permanent:
                permstring = "perm"
            tmpstring = _(" <{key} ({mergetype}, prio {prio}, {permstring})>:\n {keylist}")
            string += tmpstring.format(key=self.current.key, mergetype=mergetype,
                                       prio=self.current.priority,
                                       permstring=permstring,
                                       keylist=", ".join(cmd.key for
                                                         cmd in sorted(self.current, key=lambda o: o.key)))
        return string.strip()

    def _import_cmdset(self, cmdset_path, emit_to_obj=None):
        """
        Method wrapper for import_cmdset; Loads a cmdset from a
        module.

        Args:
            cmdset_path (str): The python path to an cmdset object.
            emit_to_obj (Object): The object to send error messages to

        Returns:
            cmdset (Cmdset): The imported cmdset.

        """
        if not emit_to_obj:
            emit_to_obj = self.obj
        return import_cmdset(cmdset_path, self.obj, emit_to_obj)

    def update(self, init_mode=False):
        """
        Re-adds all sets in the handler to have an updated current
        set.

        Args:
            init_mode (bool, optional): Used automatically right after
                this handler was created; it imports all permanent cmdsets
                from the database.
        """
        if init_mode:
            # reimport all permanent cmdsets
            storage = self.obj.cmdset_storage
            if storage:
                self.cmdset_stack = []
                for pos, path in enumerate(storage):
                    if pos == 0 and not path:
                        self.cmdset_stack = [_EmptyCmdSet(cmdsetobj=self.obj)]
                    elif path:
                        cmdset = self._import_cmdset(path)
                        if cmdset:
                            if cmdset.key == '_CMDSET_ERROR':
                                # If a cmdset fails to load, check if we have a fallback path to use
                                fallback_path = _CMDSET_FALLBACKS.get(path, None)
                                if fallback_path:
                                    err = _ERROR_CMDSET_FALLBACK.format(path=path, fallback_path=fallback_path)
                                    logger.log_err(err)
                                    if _IN_GAME_ERRORS:
                                        self.obj.msg(err)
                                    cmdset = self._import_cmdset(fallback_path)
                                # If no cmdset is returned from the fallback, we can't go further
                                if not cmdset:
                                    err = _ERROR_CMDSET_NO_FALLBACK.format(fallback_path=fallback_path)
                                    logger.log_err(err)
                                    if _IN_GAME_ERRORS:
                                        self.obj.msg(err)
                                    continue
                            cmdset.permanent = cmdset.key != '_CMDSET_ERROR'
                            self.cmdset_stack.append(cmdset)

        # merge the stack into a new merged cmdset
        new_current = None
        self.mergetype_stack = []
        for cmdset in self.cmdset_stack:
            try:
                # for cmdset's '+' operator, order matters.
                new_current = cmdset + new_current
            except TypeError:
                continue
            self.mergetype_stack.append(new_current.actual_mergetype)
        self.current = new_current

    def add(self, cmdset, emit_to_obj=None, permanent=False, default_cmdset=False):
        """
        Add a cmdset to the handler, on top of the old ones, unless it
        is set as the default one (it will then end up at the bottom of the stack)

        Args:
            cmdset (CmdSet or str): Can be a cmdset object or the python path
                to such an object.
            emit_to_obj (Object, optional): An object to receive error messages.
            permanent (bool, optional): This cmdset will remain across a server reboot.
            default_cmdset (Cmdset, optional): Insert this to replace the
                default cmdset position (there is only one such position,
                always at the bottom of the stack).

        Notes:
          An interesting feature of this method is if you were to send
          it an *already instantiated cmdset* (i.e. not a class), the
          current cmdsethandler's obj attribute will then *not* be
          transferred over to this already instantiated set (this is
          because it might be used elsewhere and can cause strange
          effects).  This means you could in principle have the
          handler launch command sets tied to a *different* object
          than the handler. Not sure when this would be useful, but
          it's a 'quirk' that has to be documented.

        """
        if not (isinstance(cmdset, str) or utils.inherits_from(cmdset, CmdSet)):
            string = _("Only CmdSets can be added to the cmdsethandler!")
            raise Exception(string)

        if callable(cmdset):
            cmdset = cmdset(self.obj)
        elif isinstance(cmdset, str):
            # this is (maybe) a python path. Try to import from cache.
            cmdset = self._import_cmdset(cmdset)
        if cmdset and cmdset.key != '_CMDSET_ERROR':
            cmdset.permanent = permanent
            if permanent and cmdset.key != '_CMDSET_ERROR':
                # store the path permanently
                storage = self.obj.cmdset_storage or [""]
                if default_cmdset:
                    storage[0] = cmdset.path
                else:
                    storage.append(cmdset.path)
                self.obj.cmdset_storage = storage
            if default_cmdset:
                self.cmdset_stack[0] = cmdset
            else:
                self.cmdset_stack.append(cmdset)
            self.update()

    def add_default(self, cmdset, emit_to_obj=None, permanent=True):
        """
        Shortcut for adding a default cmdset.

        Args:
            cmdset (Cmdset): The Cmdset to add.
            emit_to_obj (Object, optional): Gets error messages
            permanent (bool, optional): The new Cmdset should survive a server reboot.

        """
        self.add(cmdset, emit_to_obj=emit_to_obj, permanent=permanent, default_cmdset=True)

    def remove(self, cmdset=None, default_cmdset=False):
        """
        Remove a cmdset from the  handler.

        Args:
            cmdset (CommandSet or str, optional): This can can be supplied either as a cmdset-key,
                an instance of the CmdSet or a python path to the cmdset.
                If no key is given, the last cmdset in the stack is
                removed. Whenever the cmdset_stack changes, the cmdset is
                updated. If default_cmdset is set, this argument is ignored.
            default_cmdset (bool, optional): If set, this will remove the
                default cmdset (at the bottom of the stack).

        """
        if default_cmdset:
            # remove the default cmdset only
            if self.cmdset_stack:
                cmdset = self.cmdset_stack[0]
                if cmdset.permanent:
                    storage = self.obj.cmdset_storage or [""]
                    storage[0] = ""
                    self.obj.cmdset_storage = storage
                self.cmdset_stack[0] = _EmptyCmdSet(cmdsetobj=self.obj)
            else:
                self.cmdset_stack = [_EmptyCmdSet(cmdsetobj=self.obj)]
            self.update()
            return

        if len(self.cmdset_stack) < 2:
            # don't allow deleting default cmdsets here.
            return

        if not cmdset:
            # remove the last one in the stack
            cmdset = self.cmdset_stack.pop()
            if cmdset.permanent:
                storage = self.obj.cmdset_storage
                storage.pop()
                self.obj.cmdset_storage = storage
        else:
            # try it as a callable
            if callable(cmdset) and hasattr(cmdset, 'path'):
                delcmdsets = [cset for cset in self.cmdset_stack[1:]
                              if cset.path == cmdset.path]
            else:
                # try it as a path or key
                delcmdsets = [cset for cset in self.cmdset_stack[1:]
                              if cset.path == cmdset or cset.key == cmdset]
            storage = []

            if any(cset.permanent for cset in delcmdsets):
                # only hit database if there's need to
                storage = self.obj.cmdset_storage
                updated = False
                for cset in delcmdsets:
                    if cset.permanent:
                        try:
                            storage.remove(cset.path)
                            updated = True
                        except ValueError:
                            # nothing to remove
                            pass
                if updated:
                    self.obj.cmdset_storage = storage
            for cset in delcmdsets:
                # clean the in-memory stack
                try:
                    self.cmdset_stack.remove(cset)
                except ValueError:
                    # nothing to remove
                    pass
        # re-sync the cmdsethandler.
        self.update()
    # legacy alias
    delete = remove

    def remove_default(self):
        """
        This explicitly deletes only the default cmdset.

        """
        self.remove(default_cmdset=True)
    # legacy alias
    delete_default = remove_default

    def get(self):
        """
        Get all cmdsets.

        Returns:
            cmdsets (list): All the command sets currently in the handler.

        """
        return self.cmdset_stack

    # backwards-compatible alias
    all = get

    def clear(self):
        """
        Removes all Command Sets from the handler except the default one
        (use `self.remove_default` to remove that).

        """
        self.cmdset_stack = [self.cmdset_stack[0]]
        storage = self.obj.cmdset_storage
        if storage:
            storage = storage[0]
            self.obj.cmdset_storage = storage
        self.update()

    def has(self, cmdset, must_be_default=False):
        """
        checks so the cmdsethandler contains a given cmdset

        Args:
            cmdset (str or Cmdset): Cmdset key, pythonpath or
                Cmdset to check the existence for.
            must_be_default (bool, optional): Only return True if
                the checked cmdset is the default one.

        Returns:
            has_cmdset (bool): Whether or not the cmdset is in the handler.

        """
        if callable(cmdset) and hasattr(cmdset, 'path'):
            # try it as a callable
<<<<<<< HEAD
            print("Try callable", cmdset)
            if must_be_default:
                return self.cmdset_stack and (self.cmdset_stack[0].path == cmdset.path)
            else:
                print([cset.path for cset in self.cmdset_stack], cmdset.path)
=======
            if must_be_default:
                return self.cmdset_stack and (self.cmdset_stack[0].path == cmdset.path)
            else:
>>>>>>> 9553acec
                return any([cset for cset in self.cmdset_stack
                            if cset.path == cmdset.path])
        else:
            # try it as a path or key
            if must_be_default:
                return self.cmdset_stack and (
                    self.cmdset_stack[0].key == cmdset or
                    self.cmdset_stack[0].path == cmdset)
            else:
                return any([cset for cset in self.cmdset_stack
                            if cset.path == cmdset or cset.key == cmdset])

    # backwards-compatability alias
    has_cmdset = has

    def reset(self):
        """
        Force reload of all cmdsets in handler. This should be called
        after _CACHED_CMDSETS have been cleared (normally this is
        handled automatically by @reload).

        """
        new_cmdset_stack = []
        for cmdset in self.cmdset_stack:
            if cmdset.key == "_EMPTY_CMDSET":
                new_cmdset_stack.append(cmdset)
            else:
                new_cmdset_stack.append(self._import_cmdset(cmdset.path))
        self.cmdset_stack = new_cmdset_stack
        self.update()<|MERGE_RESOLUTION|>--- conflicted
+++ resolved
@@ -586,17 +586,9 @@
         """
         if callable(cmdset) and hasattr(cmdset, 'path'):
             # try it as a callable
-<<<<<<< HEAD
-            print("Try callable", cmdset)
             if must_be_default:
                 return self.cmdset_stack and (self.cmdset_stack[0].path == cmdset.path)
             else:
-                print([cset.path for cset in self.cmdset_stack], cmdset.path)
-=======
-            if must_be_default:
-                return self.cmdset_stack and (self.cmdset_stack[0].path == cmdset.path)
-            else:
->>>>>>> 9553acec
                 return any([cset for cset in self.cmdset_stack
                             if cset.path == cmdset.path])
         else:
