"""
Base typeclass for in-game Channels.

"""
from evennia.typeclasses.models import TypeclassBase
from evennia.comms.models import TempMsg, ChannelDB
from evennia.comms.managers import ChannelManager
from evennia.utils import logger
from evennia.utils.utils import make_iter
from future.utils import with_metaclass
_CHANNEL_HANDLER = None


class DefaultChannel(with_metaclass(TypeclassBase, ChannelDB)):
    """
    This is the base class for all Channel Comms. Inherit from this to
    create different types of communication channels.

    """
    objects = ChannelManager()

    def at_first_save(self):
        """
        Called by the typeclass system the very first time the channel
        is saved to the database. Generally, don't overload this but
        the hooks called by this method.

        """
        self.at_channel_creation()
        self.attributes.add("log_file", "channel_%s.log" % self.key)
        if hasattr(self, "_createdict"):
            # this is only set if the channel was created
            # with the utils.create.create_channel function.
            cdict = self._createdict
            if not cdict.get("key"):
                if not self.db_key:
                    self.db_key = "#i" % self.dbid
            elif cdict["key"] and self.key != cdict["key"]:
                self.key = cdict["key"]
            if cdict.get("aliases"):
                self.aliases.add(cdict["aliases"])
            if cdict.get("locks"):
                self.locks.add(cdict["locks"])
            if cdict.get("keep_log"):
                self.attributes.add("keep_log", cdict["keep_log"])
            if cdict.get("desc"):
                self.attributes.add("desc", cdict["desc"])

    def at_channel_creation(self):
        """
        Called once, when the channel is first created.

        """
        # delayed import of the channelhandler
        global _CHANNEL_HANDLER
        if not _CHANNEL_HANDLER:
            from evennia.comms.channelhandler import CHANNEL_HANDLER as _CHANNEL_HANDLER
        # register ourselves with the channelhandler.
        _CHANNEL_HANDLER.add(self)

    # helper methods, for easy overloading

    def has_connection(self, subscriber):
        """
        Checks so this player is actually listening
        to this channel.

        Args:
            subscriber (Player or Object): Entity to check.

        Returns:
            has_sub (bool): Whether the subscriber is subscribing to
                this channel or not.

        Notes:
            This will first try Player subscribers and only try Object
                if the Player fails.

        """
        has_sub = self.subscriptions.has(subscriber)
        if not has_sub and hasattr(subscriber, "player"):
            # it's common to send an Object when we
            # by default only allow Players to subscribe.
            has_sub = self.subscriptions.has(subscriber.player)
        return has_sub

    @property
    def mutelist(self):
        return self.db.mute_list or []

    @property
    def wholist(self):
        subs = self.subscriptions.all()
        listening = [ob for ob in subs if ob.is_connected and ob not in self.mutelist]
        if subs:
            # display listening subscribers in bold
            string = ", ".join([player.key if player not in listening else "|w%s|n" % player.key for player in subs])
        else:
            string = "<None>"
        return string

    def mute(self, subscriber, **kwargs):
        """
        Adds an entity to the list of muted subscribers.
        A muted subscriber will no longer see channel messages,
        but may use channel commands.

        Args:
            subscriber (Object or Player): Subscriber to mute.
            **kwargs (dict): Arbitrary, optional arguments for users
                overriding the call (unused by default).

        """
        mutelist = self.mutelist
        if subscriber not in mutelist:
            mutelist.append(subscriber)
            self.db.mute_list = mutelist
            return True
        return False

    def unmute(self, subscriber, **kwargs):
        """
        Removes an entity to the list of muted subscribers.  A muted subscriber will no longer see channel messages,
        but may use channel commands.

        Args:
            subscriber (Object or Player): The subscriber to unmute.
            **kwargs (dict): Arbitrary, optional arguments for users
                overriding the call (unused by default).

        """
        mutelist = self.mutelist
        if subscriber in mutelist:
            mutelist.remove(subscriber)
            self.db.mute_list = mutelist
            return True
        return False

    def connect(self, subscriber, **kwargs):
        """
        Connect the user to this channel. This checks access.

        Args:
            subscriber (Player or Object): the entity to subscribe
                to this channel.
            **kwargs (dict): Arbitrary, optional arguments for users
                overriding the call (unused by default).

        Returns:
            success (bool): Whether or not the addition was
                successful.

        """
        # check access
        if not self.access(subscriber, 'listen'):
            return False
        # pre-join hook
        connect = self.pre_join_channel(subscriber)
        if not connect:
            return False
        # subscribe
        self.subscriptions.add(subscriber)
        # unmute
        self.unmute(subscriber)
        # post-join hook
        self.post_join_channel(subscriber)
        return True

    def disconnect(self, subscriber, **kwargs):
        """
        Disconnect entity from this channel.

        Args:
            subscriber (Player of Object): the
                entity to disconnect.
            **kwargs (dict): Arbitrary, optional arguments for users
                overriding the call (unused by default).

        Returns:
            success (bool): Whether or not the removal was
                successful.

        """
        # pre-disconnect hook
        disconnect = self.pre_leave_channel(subscriber)
        if not disconnect:
            return False
        # disconnect
        self.subscriptions.remove(subscriber)
        # unmute
        self.unmute(subscriber)
        # post-disconnect hook
        self.post_leave_channel(subscriber)
        return True

    def access(self, accessing_obj, access_type='listen', default=False, no_superuser_bypass=False, **kwargs):
        """
        Determines if another object has permission to access.

        Args:
            accessing_obj (Object): Object trying to access this one.
            access_type (str, optional): Type of access sought.
            default (bool, optional): What to return if no lock of access_type was found
            no_superuser_bypass (bool, optional): Turns off superuser
                lock bypass. Be careful with this one.
            **kwargs (dict): Arbitrary, optional arguments for users
                overriding the call (unused by default).

        Returns:
            return (bool): Result of lock check.

        """
        return self.locks.check(accessing_obj, access_type=access_type,
                                default=default, no_superuser_bypass=no_superuser_bypass)

    def delete(self):
        """
        Deletes channel while also cleaning up channelhandler.

        """
        self.attributes.clear()
        self.aliases.clear()
        super(DefaultChannel, self).delete()
        from evennia.comms.channelhandler import CHANNELHANDLER
        CHANNELHANDLER.update()

    def message_transform(self, msgobj, emit=False, prefix=True,
                          sender_strings=None, external=False, **kwargs):
        """
        Generates the formatted string sent to listeners on a channel.

        Args:
            msgobj (Msg): Message object to send.
            emit (bool, optional): In emit mode the message is not associated
                with a specific sender name.
            prefix (bool, optional): Prefix `msg` with a text given by `self.channel_prefix`.
            sender_strings (list, optional): Used by bots etc, one string per external sender.
            external (bool, optional): If this is an external sender or not.
            **kwargs (dict): Arbitrary, optional arguments for users
                overriding the call (unused by default).

        """
        if sender_strings or external:
            body = self.format_external(msgobj, sender_strings, emit=emit)
        else:
            body = self.format_message(msgobj, emit=emit)
        if prefix:
            body = "%s%s" % (self.channel_prefix(msgobj, emit=emit), body)
        msgobj.message = body
        return msgobj

    def distribute_message(self, msgobj, online=False, **kwargs):
        """
        Method for grabbing all listeners that a message should be
        sent to on this channel, and sending them a message.

        Args:
            msgobj (Msg or TempMsg): Message to distribute.
            online (bool): Only send to receivers who are actually online
<<<<<<< HEAD
                (not currently used):
            **kwargs (dict): Arbitrary, optional arguments for users
                overriding the call (unused by default).
=======
>>>>>>> 1ddddef2

        Notes:
            This is also where logging happens, if enabled.

        """
        # get all players or objects connected to this channel and send to them
        if online:
            subs = self.subscriptions.online()
        else:
            subs = self.subscriptions.all()
        for entity in subs:
            # if the entity is muted, we don't send them a message
            if entity in self.mutelist:
                continue
            try:
                # note our addition of the from_channel keyword here. This could be checked
                # by a custom player.msg() to treat channel-receives differently.
                entity.msg(msgobj.message, from_obj=msgobj.senders, options={"from_channel": self.id})
            except AttributeError as e:
                logger.log_trace("%s\nCannot send msg to '%s'." % (e, entity))

        if msgobj.keep_log:
            # log to file
            logger.log_file(msgobj.message, self.attributes.get("log_file") or "channel_%s.log" % self.key)

    def msg(self, msgobj, header=None, senders=None, sender_strings=None,
            keep_log=None, online=False, emit=False, external=False):
        """
        Send the given message to all players connected to channel. Note that
        no permission-checking is done here; it is assumed to have been
        done before calling this method. The optional keywords are not used if
        persistent is False.

        Args:
            msgobj (Msg, TempMsg or str): If a Msg/TempMsg, the remaining
                keywords will be ignored (since the Msg/TempMsg object already
                has all the data). If a string, this will either be sent as-is
                (if persistent=False) or it will be used together with `header`
                and `senders` keywords to create a Msg instance on the fly.
            header (str, optional): A header for building the message.
            senders (Object, Player or list, optional): Optional if persistent=False, used
                to build senders for the message.
            sender_strings (list, optional): Name strings of senders. Used for external
                connections where the sender is not a player or object.
                When this is defined, external will be assumed.
            keep_log (bool or None, optional): This allows to temporarily change the logging status of
                this channel message. If `None`, the Channel's `keep_log` Attribute will
                be used. If `True` or `False`, that logging status will be used for this
                message only (note that for unlogged channels, a `True` value here will
                create a new log file only for this message).
            online (bool, optional) - If this is set true, only messages people who are
                online. Otherwise, messages all players connected. This can
                make things faster, but may not trigger listeners on players
                that are offline.
            emit (bool, optional) - Signals to the message formatter that this message is
                not to be directly associated with a name.
            external (bool, optional): Treat this message as being
                agnostic of its sender.

        Returns:
            success (bool): Returns `True` if message sending was
                successful, `False` otherwise.

        """
        senders = make_iter(senders) if senders else []
        if isinstance(msgobj, basestring):
            # given msgobj is a string - convert to msgobject (always TempMsg)
            msgobj = TempMsg(senders=senders, header=header, message=msgobj, channels=[self])
        # we store the logging setting for use in distribute_message()
        msgobj.keep_log = keep_log if keep_log is not None else self.db.keep_log

        # start the sending
        msgobj = self.pre_send_message(msgobj)
        if not msgobj:
            return False
        msgobj = self.message_transform(msgobj, emit=emit,
                                        sender_strings=sender_strings,
                                        external=external)
        self.distribute_message(msgobj, online=online)
        self.post_send_message(msgobj)
        return True

    def tempmsg(self, message, header=None, senders=None):
        """
        A wrapper for sending non-persistent messages.

        Args:
            message (str): Message to send.
            header (str, optional): Header of message to send.
            senders (Object or list, optional): Senders of message to send.

        """
        self.msg(message, senders=senders, header=header, keep_log=False)

    # hooks

    def channel_prefix(self, msg=None, emit=False, **kwargs):

        """
        Hook method. How the channel should prefix itself for users.

        Args:
            msg (str, optional): Prefix text
            emit (bool, optional): Switches to emit mode, which usually
                means to not prefix the channel's info.
            **kwargs (dict): Arbitrary, optional arguments for users
                overriding the call (unused by default).

        Returns:
            prefix (str): The created channel prefix.

        """
        return '' if emit else '[%s] ' % self.key

    def format_senders(self, senders=None, **kwargs):
        """
        Hook method. Function used to format a list of sender names.

        Args:
            senders (list): Sender object names.
            **kwargs (dict): Arbitrary, optional arguments for users
                overriding the call (unused by default).

        Returns:
            formatted_list (str): The list of names formatted appropriately.

        Notes:
            This function exists separately so that external sources
            can use it to format source names in the same manner as
            normal object/player names.

        """
        if not senders:
            return ''
        return ', '.join(senders)

    def pose_transform(self, msgobj, sender_string, **kwargs):
        """
        Hook method. Detects if the sender is posing, and modifies the
        message accordingly.

        Args:
            msgobj (Msg or TempMsg): The message to analyze for a pose.
            sender_string (str): The name of the sender/poser.
            **kwargs (dict): Arbitrary, optional arguments for users
                overriding the call (unused by default).

        Returns:
            string (str): A message that combines the `sender_string`
                component with `msg` in different ways depending on if a
                pose was performed or not (this must be analyzed by the
                hook).

        """
        pose = False
        message = msgobj.message
        message_start = message.lstrip()
        if message_start.startswith((':', ';')):
            pose = True
            message = message[1:]
            if not message.startswith((':', "'", ',')):
                if not message.startswith(' '):
                    message = ' ' + message
        if pose:
            return '%s%s' % (sender_string, message)
        else:
            return '%s: %s' % (sender_string, message)

    def format_external(self, msgobj, senders, emit=False, **kwargs):
        """
        Hook method. Used for formatting external messages. This is
        needed as a separate operation because the senders of external
        messages may not be in-game objects/players, and so cannot
        have things like custom user preferences.

        Args:
            msgobj (Msg or TempMsg): The message to send.
            senders (list): Strings, one per sender.
            emit (bool, optional): A sender-agnostic message or not.
            **kwargs (dict): Arbitrary, optional arguments for users
                overriding the call (unused by default).

        Returns:
            transformed (str): A formatted string.

        """
        if emit or not senders:
            return msgobj.message
        senders = ', '.join(senders)
        return self.pose_transform(msgobj, senders)

    def format_message(self, msgobj, emit=False, **kwargs):
        """
        Hook method. Formats a message body for display.

        Args:
            msgobj (Msg or TempMsg): The message object to send.
            emit (bool, optional): The message is agnostic of senders.
            **kwargs (dict): Arbitrary, optional arguments for users
                overriding the call (unused by default).

        Returns:
            transformed (str): The formatted message.

        """
        # We don't want to count things like external sources as senders for
        # the purpose of constructing the message string.
        senders = [sender for sender in msgobj.senders if hasattr(sender, 'key')]
        if not senders:
            emit = True
        if emit:
            return msgobj.message
        else:
            senders = [sender.key for sender in msgobj.senders]
            senders = ', '.join(senders)
            return self.pose_transform(msgobj, senders)

    def pre_join_channel(self, joiner, **kwargs):
        """
        Hook method. Runs right before a channel is joined. If this
        returns a false value, channel joining is aborted.

        Args:
            joiner (object): The joining object.
            **kwargs (dict): Arbitrary, optional arguments for users
                overriding the call (unused by default).

        Returns:
            should_join (bool): If `False`, channel joining is aborted.

        """
        return True

    def post_join_channel(self, joiner, **kwargs):
        """
        Hook method. Runs right after an object or player joins a channel.

        Args:
            joiner (object): The joining object.
            **kwargs (dict): Arbitrary, optional arguments for users
                overriding the call (unused by default).

        """
        pass

    def pre_leave_channel(self, leaver, **kwargs):
        """
        Hook method. Runs right before a user leaves a channel. If this returns a false
        value, leaving the channel will be aborted.

        Args:
            leaver (object): The leaving object.
            **kwargs (dict): Arbitrary, optional arguments for users
                overriding the call (unused by default).

        Returns:
            should_leave (bool): If `False`, channel parting is aborted.

        """
        return True

    def post_leave_channel(self, leaver, **kwargs):
        """
        Hook method. Runs right after an object or player leaves a channel.

        Args:
            leaver (object): The leaving object.
            **kwargs (dict): Arbitrary, optional arguments for users
                overriding the call (unused by default).

        """
        pass

    def pre_send_message(self, msg, **kwargs):
        """
        Hook method.  Runs before a message is sent to the channel and
        should return the message object, after any transformations.
        If the message is to be discarded, return a false value.

        Args:
            msg (Msg or TempMsg): Message to send.
            **kwargs (dict): Arbitrary, optional arguments for users
                overriding the call (unused by default).

        Returns:
            result (Msg, TempMsg or bool): If False, abort send.

        """
        return msg

    def post_send_message(self, msg, **kwargs):
        """
        Hook method. Run after a message is sent to the channel.

        Args:
            msg (Msg or TempMsg): Message sent.
            **kwargs (dict): Arbitrary, optional arguments for users
                overriding the call (unused by default).

        """
        pass

    def at_init(self):
        """
        Hook method. This is always called whenever this channel is
        initiated -- that is, whenever it its typeclass is cached from
        memory. This happens on-demand first time the channel is used
        or activated in some way after being created but also after
        each server restart or reload.

        """
        pass<|MERGE_RESOLUTION|>--- conflicted
+++ resolved
@@ -257,12 +257,9 @@
         Args:
             msgobj (Msg or TempMsg): Message to distribute.
             online (bool): Only send to receivers who are actually online
-<<<<<<< HEAD
                 (not currently used):
             **kwargs (dict): Arbitrary, optional arguments for users
                 overriding the call (unused by default).
-=======
->>>>>>> 1ddddef2
 
         Notes:
             This is also where logging happens, if enabled.
