--- conflicted
+++ resolved
@@ -250,13 +250,8 @@
                 list element by element. If no `key` is given, all objects with
                 tags of this category are returned.
             tagtype (str, optional): 'type' of Tag, by default
-<<<<<<< HEAD
-                this is either `None` (a normal Tag), `alias` or `permission`.
-                This always apply to all queried tags.
-=======
                 this is either `None` (a normal Tag), `alias` or
                 `permission`. This always apply to all queried tags.
->>>>>>> 1e74ecad
 
         Kwargs:
             match (str): "all" (default) or "any"; determines whether the
@@ -523,16 +518,8 @@
                 object having that typeclass set on themselves).
 
         """
-<<<<<<< HEAD
-        dbtotals = {}
-        typeclass_paths = set(self.values_list("db_typeclass_path", flat=True))
-        for typeclass_path in typeclass_paths:
-            dbtotals[typeclass_path] = self.filter(db_typeclass_path=typeclass_path).count()
-        return dbtotals
-=======
         stats = self.get_typeclass_totals().order_by('typeclass')
         return {x.get('typeclass'):x.get('count') for x in stats}
->>>>>>> 1e74ecad
 
     def typeclass_search(self, typeclass, include_children=False, include_parents=False):
         """
