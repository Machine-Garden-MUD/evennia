"""
Functions for processing input commands.

All global functions in this module whose name does not start with "_"
is considered an inputfunc. Each function must have the following
callsign:

    inputfunc(session, *args, **kwargs)

Where "options" is always one of the kwargs, containing eventual
protocol-options.
There is one special function, the "default" function, which is called
on a no-match. It has this callsign:

    default(session, cmdname, *args, **kwargs)

Evennia knows which modules to use for inputfuncs by
settings.INPUT_FUNC_MODULES.

"""
from future.utils import viewkeys

import importlib
from codecs import lookup as codecs_lookup
from django.conf import settings
from evennia.commands.cmdhandler import cmdhandler
from evennia.accounts.models import AccountDB
from evennia.utils.logger import log_err
from evennia.utils.utils import to_str

BrowserSessionStore = importlib.import_module(settings.SESSION_ENGINE).SessionStore


# always let "idle" work since we use this in the webclient
_IDLE_COMMAND = settings.IDLE_COMMAND
_IDLE_COMMAND = (_IDLE_COMMAND, ) if _IDLE_COMMAND == "idle" else (_IDLE_COMMAND, "idle")
_GA = object.__getattribute__
_SA = object.__setattr__


def _NA(o):
    return "N/A"


_ERROR_INPUT = "Inputfunc {name}({session}): Wrong/unrecognized input: {inp}"


# All global functions are inputfuncs available to process inputs

def text(session, *args, **kwargs):
    """
    Main text input from the client. This will execute a command
    string on the server.

    Args:
        session (Session): The active Session to receive the input.
        text (str): First arg is used as text-command input. Other
            arguments are ignored.

    """
    #from evennia.server.profiling.timetrace import timetrace
    #text = timetrace(text, "ServerSession.data_in")

    txt = args[0] if args else None

    # explicitly check for None since text can be an empty string, which is
    # also valid
    if txt is None:
        return
    # this is treated as a command input
    # handle the 'idle' command
    if txt.strip() in _IDLE_COMMAND:
        session.update_session_counters(idle=True)
        return
    if session.account:
        # nick replacement
        puppet = session.puppet
        if puppet:
            txt = puppet.nicks.nickreplace(txt,
                                           categories=("inputline", "channel"), include_account=True)
        else:
            txt = session.account.nicks.nickreplace(txt,
                                                    categories=("inputline", "channel"), include_account=False)
    kwargs.pop("options", None)
    cmdhandler(session, txt, callertype="session", session=session, **kwargs)
    session.update_session_counters()


def bot_data_in(session, *args, **kwargs):
    """
    Text input from the IRC and RSS bots.
    This will trigger the execute_cmd method on the bots in-game counterpart.

    Args:
        session (Session): The active Session to receive the input.
        text (str): First arg is text input. Other arguments are ignored.

    """

    txt = args[0] if args else None

    # Explicitly check for None since text can be an empty string, which is
    # also valid
    if txt is None:
        return
    # this is treated as a command input
    # handle the 'idle' command
    if txt.strip() in _IDLE_COMMAND:
        session.update_session_counters(idle=True)
        return
    kwargs.pop("options", None)
    # Trigger the execute_cmd method of the corresponding bot.
    session.account.execute_cmd(session=session, txt=txt, **kwargs)
    session.update_session_counters()


def echo(session, *args, **kwargs):
    """
    Echo test function
    """
    session.data_out(text="Echo returns: %s" % args)


def default(session, cmdname, *args, **kwargs):
    """
    Default catch-function. This is like all other input functions except
    it will get `cmdname` as the first argument.

    """
    err = "Session {sessid}: Input command not recognized:\n" \
        " name: '{cmdname}'\n" \
        " args, kwargs: {args}, {kwargs}".format(sessid=session.sessid,
                                                 cmdname=cmdname,
                                                 args=args,
                                                 kwargs=kwargs)
    if session.protocol_flags.get("INPUTDEBUG", False):
        session.msg(err)
    log_err(err)


def client_options(session, *args, **kwargs):
    """
    This allows the client an OOB way to inform us about its name and capabilities.
    This will be integrated into the session settings

    Kwargs:
        get (bool): If this is true, return the settings as a dict
            (ignore all other kwargs).
        client (str): A client identifier, like "mushclient".
        version (str): A client version
        ansi (bool): Supports ansi colors
        xterm256 (bool): Supports xterm256 colors or not
        mxp (bool): Supports MXP or not
        utf-8 (bool): Supports UTF-8 or not
        screenreader (bool): Screen-reader mode on/off
        mccp (bool): MCCP compression on/off
        screenheight (int): Screen height in lines
        screenwidth (int): Screen width in characters
        inputdebug (bool): Debug input functions
        nocolor (bool): Strip color
        raw (bool): Turn off parsing

    """
    old_flags = session.protocol_flags
    if not kwargs or kwargs.get("get", False):
        # return current settings
        options = dict((key, old_flags[key]) for key in old_flags
                       if key.upper() in ("ANSI", "XTERM256", "MXP",
                                          "UTF-8", "SCREENREADER", "ENCODING",
                                          "MCCP", "SCREENHEIGHT",
                                          "SCREENWIDTH", "INPUTDEBUG",
                                          "RAW", "NOCOLOR",
                                          "NOGOAHEAD"))
        session.msg(client_options=options)
        return

    def validate_encoding(val):
        # helper: change encoding
        try:
            codecs_lookup(val)
        except LookupError:
            raise RuntimeError("The encoding '|w%s|n' is invalid. " % val)
        return val

    def validate_size(val):
        return {0: int(val)}

    def validate_bool(val):
        if isinstance(val, str):
            return True if val.lower() in ("true", "on", "1") else False
        return bool(val)

<<<<<<< HEAD
    for key, value in kwargs.items():
=======
    flags = {}
    for key, value in kwargs.iteritems():
>>>>>>> 3e644c99
        key = key.lower()
        if key == "client":
            flags["CLIENTNAME"] = to_str(value)
        elif key == "version":
            if "CLIENTNAME" in flags:
                flags["CLIENTNAME"] = "%s %s" % (flags["CLIENTNAME"], to_str(value))
        elif key == "ENCODING":
            flags["ENCODING"] = validate_encoding(value)
        elif key == "ansi":
            flags["ANSI"] = validate_bool(value)
        elif key == "xterm256":
            flags["XTERM256"] = validate_bool(value)
        elif key == "mxp":
            flags["MXP"] = validate_bool(value)
        elif key == "utf-8":
            flags["UTF-8"] = validate_bool(value)
        elif key == "screenreader":
            flags["SCREENREADER"] = validate_bool(value)
        elif key == "mccp":
            flags["MCCP"] = validate_bool(value)
        elif key == "screenheight":
            flags["SCREENHEIGHT"] = validate_size(value)
        elif key == "screenwidth":
            flags["SCREENWIDTH"] = validate_size(value)
        elif key == "inputdebug":
            flags["INPUTDEBUG"] = validate_bool(value)
        elif key == "nocolor":
            flags["NOCOLOR"] = validate_bool(value)
        elif key == "raw":
            flags["RAW"] = validate_bool(value)
        elif key == "nogoahead":
            flags["NOGOAHEAD"] = validate_bool(value)
        elif key in ('Char 1', 'Char.Skills 1', 'Char.Items 1',
                     'Room 1', 'IRE.Rift 1', 'IRE.Composer 1'):
            # ignore mudlet's default send (aimed at IRE games)
            pass
        elif key not in ("options", "cmdid"):
            err = _ERROR_INPUT.format(
                name="client_settings", session=session, inp=key)
            session.msg(text=err)

    session.protocol_flags.update(flags)
    # we must update the protocol flags on the portal session copy as well
    session.sessionhandler.session_portal_partial_sync(
            {session.sessid: {"protocol_flags": flags}})


# GMCP alias
hello = client_options
supports_set = client_options


def get_client_options(session, *args, **kwargs):
    """
    Alias wrapper for getting options.
    """
    client_options(session, get=True)


def get_inputfuncs(session, *args, **kwargs):
    """
    Get the keys of all available inputfuncs. Note that we don't get
    it from this module alone since multiple modules could be added.
    So we get it from the sessionhandler.
    """
    inputfuncsdict = dict((key, func.__doc__) for key, func
                          in session.sessionhandler.get_inputfuncs().items())
    session.msg(get_inputfuncs=inputfuncsdict)


def login(session, *args, **kwargs):
    """
    Peform a login. This only works if session is currently not logged
    in. This will also automatically throttle too quick attempts.

    Kwargs:
        name (str): Account name
        password (str): Plain-text password

    """
    if not session.logged_in and "name" in kwargs and "password" in kwargs:
        from evennia.commands.default.unloggedin import create_normal_account
        account = create_normal_account(session, kwargs["name"], kwargs["password"])
        if account:
            session.sessionhandler.login(session, account)


_gettable = {
    "name": lambda obj: obj.key,
    "key": lambda obj: obj.key,
    "location": lambda obj: obj.location.key if obj.location else "None",
    "servername": lambda obj: settings.SERVERNAME
}


def get_value(session, *args, **kwargs):
    """
    Return the value of a given attribute or db_property on the
    session's current account or character.

    Kwargs:
      name (str): Name of info value to return. Only names
        in the _gettable dictionary earlier in this module
        are accepted.

    """
    name = kwargs.get("name", "")
    obj = session.puppet or session.account
    if name in _gettable:
        session.msg(get_value={"name": name, "value": _gettable[name](obj)})


def _testrepeat(**kwargs):
    """
    This is a test function for using with the repeat
    inputfunc.

    Kwargs:
        session (Session): Session to return to.
    """
    import time
    kwargs["session"].msg(repeat="Repeat called: %s" % time.time())


_repeatable = {"test1": _testrepeat,  # example only
               "test2": _testrepeat}  # "


def repeat(session, *args, **kwargs):
    """
    Call a named function repeatedly. Note that
    this is meant as an example of limiting the number of
    possible call functions.

    Kwargs:
        callback (str): The function to call. Only functions
            from the _repeatable dictionary earlier in this
            module are available.
        interval (int): How often to call function (s).
            Defaults to once every 60 seconds with a minimum
                of 5 seconds.
        stop (bool): Stop a previously assigned ticker with
            the above settings.

    """
    from evennia.scripts.tickerhandler import TICKER_HANDLER
    name = kwargs.get("callback", "")
    interval = max(5, int(kwargs.get("interval", 60)))

    if name in _repeatable:
        if kwargs.get("stop", False):
            TICKER_HANDLER.remove(interval, _repeatable[name], idstring=session.sessid, persistent=False)
        else:
            TICKER_HANDLER.add(interval, _repeatable[name], idstring=session.sessid, persistent=False, session=session)
    else:
        session.msg("Allowed repeating functions are: %s" % (", ".join(_repeatable)))


def unrepeat(session, *args, **kwargs):
    "Wrapper for OOB use"
    kwargs["stop"] = True
    repeat(session, *args, **kwargs)


_monitorable = {
    "name": "db_key",
    "location": "db_location",
    "desc": "desc"
}


def _on_monitor_change(**kwargs):
    fieldname = kwargs["fieldname"]
    obj = kwargs["obj"]
    name = kwargs["name"]
    session = kwargs["session"]
    # the session may be None if the char quits and someone
    # else then edits the object
    if session:
        session.msg(monitor={"name": name, "value": _GA(obj, fieldname)})


def monitor(session, *args, **kwargs):
    """
    Adds monitoring to a given property or Attribute.

    Kwargs:
      name (str): The name of the property or Attribute
        to report. No db_* prefix is needed. Only names
        in the _monitorable dict earlier in this module
        are accepted.
      stop (bool): Stop monitoring the above name.

    """
    from evennia.scripts.monitorhandler import MONITOR_HANDLER
    name = kwargs.get("name", None)
    if name and name in _monitorable and session.puppet:
        field_name = _monitorable[name]
        obj = session.puppet
        if kwargs.get("stop", False):
            MONITOR_HANDLER.remove(obj, field_name, idstring=session.sessid)
        else:
            # the handler will add fieldname and obj to the kwargs automatically
            MONITOR_HANDLER.add(obj, field_name, _on_monitor_change, idstring=session.sessid,
                                persistent=False, name=name, session=session)


def unmonitor(session, *args, **kwargs):
    """
    Wrapper for turning off monitoring
    """
    kwargs["stop"] = True
    monitor(session, *args, **kwargs)


def _on_webclient_options_change(**kwargs):
    """
    Called when the webclient options stored on the account changes.
    Inform the interested clients of this change.
    """
    session = kwargs["session"]
    obj = kwargs["obj"]
    fieldname = kwargs["fieldname"]
    clientoptions = _GA(obj, fieldname)

    # the session may be None if the char quits and someone
    # else then edits the object
    if session:
        session.msg(webclient_options=clientoptions)


def webclient_options(session, *args, **kwargs):
    """
    Handles retrieving and changing of options related to the webclient.

    If kwargs is empty (or contains just a "cmdid"), the saved options will be
    sent back to the session.
    A monitor handler will be created to inform the client of any future options
    that changes.

    If kwargs is not empty, the key/values stored in there will be persisted
    to the account object.

    Kwargs:
        <option name>: an option to save
    """
    account = session.account

    clientoptions = account.db._saved_webclient_options
    if not clientoptions:
        # No saved options for this account, copy and save the default.
        account.db._saved_webclient_options = settings.WEBCLIENT_OPTIONS.copy()
        # Get the _SaverDict created by the database.
        clientoptions = account.db._saved_webclient_options

    # The webclient adds a cmdid to every kwargs, but we don't need it.
    try:
        del kwargs["cmdid"]
    except KeyError:
        pass

    if not kwargs:
        # No kwargs: we are getting the stored options
        # Convert clientoptions to regular dict for sending.
        session.msg(webclient_options=dict(clientoptions))

        # Create a monitor. If a monitor already exists then it will replace
        # the previous one since it would use the same idstring
        from evennia.scripts.monitorhandler import MONITOR_HANDLER
        MONITOR_HANDLER.add(account, "_saved_webclient_options",
                            _on_webclient_options_change,
                            idstring=session.sessid, persistent=False,
                            session=session)
    else:
        # kwargs provided: persist them to the account object
        for key, value in kwargs.items():
            clientoptions[key] = value<|MERGE_RESOLUTION|>--- conflicted
+++ resolved
@@ -190,12 +190,8 @@
             return True if val.lower() in ("true", "on", "1") else False
         return bool(val)
 
-<<<<<<< HEAD
+    flags = {}
     for key, value in kwargs.items():
-=======
-    flags = {}
-    for key, value in kwargs.iteritems():
->>>>>>> 3e644c99
         key = key.lower()
         if key == "client":
             flags["CLIENTNAME"] = to_str(value)
