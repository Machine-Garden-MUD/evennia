"""
AJAX/COMET fallback webclient

The AJAX/COMET web client consists of two components running on
twisted and django. They are both a part of the Evennia website url
tree (so the testing website might be located on
http://localhost:4001/, whereas the webclient can be found on
http://localhost:4001/webclient.)

/webclient - this url is handled through django's template
             system and serves the html page for the client
             itself along with its javascript chat program.
/webclientdata - this url is called by the ajax chat using
                 POST requests (long-polling when necessary)
                 The WebClient resource in this module will
                 handle these requests and act as a gateway
                 to sessions connected over the webclient.
"""
import json
import re
import time

from twisted.web import server, resource
from twisted.internet.task import LoopingCall
from django.utils.functional import Promise
from django.conf import settings
from evennia.utils.ansi import parse_ansi
from evennia.utils import utils
from evennia.utils.text2html import parse_html
from evennia.server import session

_CLIENT_SESSIONS = utils.mod_import(settings.SESSION_ENGINE).SessionStore
_RE_SCREENREADER_REGEX = re.compile(r"%s" % settings.SCREENREADER_REGEX_STRIP, re.DOTALL + re.MULTILINE)
_SERVERNAME = settings.SERVERNAME
_KEEPALIVE = 30  # how often to check keepalive

# defining a simple json encoder for returning
# django data to the client. Might need to
# extend this if one wants to send more
# complex database objects too.


class LazyEncoder(json.JSONEncoder):
    def default(self, obj):
        if isinstance(obj, Promise):
            return str(obj)
        return super().default(obj)


def jsonify(obj):
    return utils.to_str(json.dumps(obj, ensure_ascii=False, cls=LazyEncoder))


#
# AjaxWebClient resource - this is called by the ajax client
# using POST requests to /webclientdata.
#

class AjaxWebClient(resource.Resource):
    """
    An ajax/comet long-polling transport

    """
    isLeaf = True
    allowedMethods = ('POST',)

    def __init__(self):
        self.requests = {}
        self.databuffer = {}

        self.last_alive = {}
        self.keep_alive = None

    def _responseFailed(self, failure, csessid, request):
        "callback if a request is lost/timed out"
        try:
            del self.requests[csessid]
        except KeyError:
            # nothing left to delete
            pass

    def _keepalive(self):
        """
        Callback for checking the connection is still alive.
        """
        now = time.time()
        to_remove = []
        keep_alives = ((csessid, remove) for csessid, (t, remove)
                       in self.last_alive.items() if now - t > _KEEPALIVE)
        for csessid, remove in keep_alives:
            if remove:
                # keepalive timeout. Line is dead.
                to_remove.append(csessid)
            else:
                # normal timeout - send keepalive
                self.last_alive[csessid] = (now, True)
                self.lineSend(csessid, ["ajax_keepalive", [], {}])
        # remove timed-out sessions
        for csessid in to_remove:
            sessions = self.sessionhandler.sessions_from_csessid(csessid)
            for sess in sessions:
                sess.disconnect()
            self.last_alive.pop(csessid, None)
            if not self.last_alive:
                # no more ajax clients. Stop the keepalive
                self.keep_alive.stop()
                self.keep_alive = None

    def at_login(self):
        """
        Called when this session gets authenticated by the server.
        """
        pass

    def lineSend(self, csessid, data):
        """
        This adds the data to the buffer and/or sends it to the client
        as soon as possible.

        Args:
            csessid (int): Session id.
            data (list): A send structure [cmdname, [args], {kwargs}].

        """
        request = self.requests.get(csessid)
        if request:
            # we have a request waiting. Return immediately.
            request.write(jsonify(data))
            request.finish()
            del self.requests[csessid]
        else:
            # no waiting request. Store data in buffer
            dataentries = self.databuffer.get(csessid, [])
            dataentries.append(jsonify(data))
            self.databuffer[csessid] = dataentries

    def client_disconnect(self, csessid):
        """
        Disconnect session with given csessid.

        Args:
            csessid (int): Session id.

        """
        if csessid in self.requests:
            self.requests[csessid].finish()
            del self.requests[csessid]
        if csessid in self.databuffer:
            del self.databuffer[csessid]

    def mode_init(self, request):
        """
        This is called by render_POST when the client requests an init
        mode operation (at startup)

        Args:
            request (Request): Incoming request.

        """
        csessid = request.args.get('csessid')[0]

        remote_addr = request.getClientIP()
        host_string = "%s (%s:%s)" % (_SERVERNAME, request.getRequestHostname(), request.getHost().port)

        sess = AjaxWebClientSession()
        sess.client = self
        sess.init_session("ajax/comet", remote_addr, self.sessionhandler)

        sess.csessid = csessid
        csession = _CLIENT_SESSIONS(session_key=sess.csessid)
        uid = csession and csession.get("webclient_authenticated_uid", False)
        if uid:
            # the client session is already logged in
            sess.uid = uid
            sess.logged_in = True

        sess.sessionhandler.connect(sess)

        self.last_alive[csessid] = (time.time(), False)
        if not self.keep_alive:
            # the keepalive is not running; start it.
            self.keep_alive = LoopingCall(self._keepalive)
            self.keep_alive.start(_KEEPALIVE, now=False)

        return jsonify({'msg': host_string, 'csessid': csessid})

    def mode_keepalive(self, request):
        """
        This is called by render_POST when the
        client is replying to the keepalive.
        """
        csessid = request.args.get('csessid')[0]
        self.last_alive[csessid] = (time.time(), False)
        return '""'

    def mode_input(self, request):
        """
        This is called by render_POST when the client
        is sending data to the server.

        Args:
            request (Request): Incoming request.

        """
        csessid = request.args.get('csessid')[0]

        self.last_alive[csessid] = (time.time(), False)
        sess = self.sessionhandler.sessions_from_csessid(csessid)
        if sess:
            sess = sess[0]
            cmdarray = json.loads(request.args.get('data')[0])
            sess.sessionhandler.data_in(sess, **{cmdarray[0]: [cmdarray[1], cmdarray[2]]})
        return '""'

    def mode_receive(self, request):
        """
        This is called by render_POST when the client is telling us
        that it is ready to receive data as soon as it is available.
        This is the basis of a long-polling (comet) mechanism: the
        server will wait to reply until data is available.

        Args:
            request (Request): Incoming request.

        """
        csessid = request.args.get('csessid')[0]
        self.last_alive[csessid] = (time.time(), False)

        dataentries = self.databuffer.get(csessid, [])
        if dataentries:
            return dataentries.pop(0)
        request.notifyFinish().addErrback(self._responseFailed, csessid, request)
        if csessid in self.requests:
            self.requests[csessid].finish()  # Clear any stale request.
        self.requests[csessid] = request
        return server.NOT_DONE_YET

    def mode_close(self, request):
        """
        This is called by render_POST when the client is signalling
        that it is about to be closed.

        Args:
            request (Request): Incoming request.

        """
        csessid = request.args.get('csessid')[0]
        try:
            sess = self.sessionhandler.sessions_from_csessid(csessid)[0]
            sess.sessionhandler.disconnect(sess)
        except IndexError:
            self.client_disconnect(csessid)
        return '""'

    def render_POST(self, request):
        """
        This function is what Twisted calls with POST requests coming
        in from the ajax client. The requests should be tagged with
        different modes depending on what needs to be done, such as
        initializing or sending/receving data through the request. It
        uses a long-polling mechanism to avoid sending data unless
        there is actual data available.

        Args:
            request (Request): Incoming request.

        """
        dmode = request.args.get('mode', [None])[0]
        if dmode == 'init':
            # startup. Setup the server.
            return self.mode_init(request)
        elif dmode == 'input':
            # input from the client to the server
            return self.mode_input(request)
        elif dmode == 'receive':
            # the client is waiting to receive data.
            return self.mode_receive(request)
        elif dmode == 'close':
            # the client is closing
            return self.mode_close(request)
        elif dmode == 'keepalive':
            # A reply to our keepalive request - all is well
            return self.mode_keepalive(request)
        else:
            # This should not happen if client sends valid data.
            return '""'


#
# A session type handling communication over the
# web client interface.
#

class AjaxWebClientSession(session.Session):
    """
    This represents a session running in an AjaxWebclient.
    """

    def __init__(self, *args, **kwargs):
<<<<<<< HEAD
        self.protocol_name = "ajax/comet"
        super().__init__(*args, **kwargs)
=======
        self.protocol_key = "webclient/ajax"
        super(AjaxWebClientSession, self).__init__(*args, **kwargs)
>>>>>>> 3e644c99

    def get_client_session(self):
        """
        Get the Client browser session (used for auto-login based on browser session)

        Returns:
            csession (ClientSession): This is a django-specific internal representation
                of the browser session.

        """
        if self.csessid:
            return _CLIENT_SESSIONS(session_key=self.csessid)

    def disconnect(self, reason="Server disconnected."):
        """
        Disconnect from server.

        Args:
            reason (str): Motivation for the disconnect.
        """
        csession = self.get_client_session()

        if csession:
            csession["webclient_authenticated_uid"] = None
            csession.save()
            self.logged_in = False
        self.client.lineSend(self.csessid, ["connection_close", [reason], {}])
        self.client.client_disconnect(self.csessid)
        self.sessionhandler.disconnect(self)

    def at_login(self):
        csession = self.get_client_session()
        if csession:
            csession["webclient_authenticated_uid"] = self.uid
            csession.save()

    def data_out(self, **kwargs):
        """
        Data Evennia -> User

        Kwargs:
            kwargs (any): Options to the protocol
        """
        self.sessionhandler.data_out(self, **kwargs)

    def send_text(self, *args, **kwargs):
        """
        Send text data. This will pre-process the text for
        color-replacement, conversion to html etc.

        Args:
            text (str): Text to send.

        Kwargs:
            options (dict): Options-dict with the following keys understood:
                - raw (bool): No parsing at all (leave ansi-to-html markers unparsed).
                - nocolor (bool): Remove all color.
                - screenreader (bool): Use Screenreader mode.
                - send_prompt (bool): Send a prompt with parsed html

        """
        if args:
            args = list(args)
            text = args[0]
            if text is None:
                return
        else:
            return

        flags = self.protocol_flags
        text = utils.to_str(text, force_string=True)

        options = kwargs.pop("options", {})
        raw = options.get("raw", flags.get("RAW", False))
        xterm256 = options.get("xterm256", flags.get('XTERM256', True))
        useansi = options.get("ansi", flags.get('ANSI', True))
        nocolor = options.get("nocolor", flags.get("NOCOLOR") or not (xterm256 or useansi))
        screenreader = options.get("screenreader", flags.get("SCREENREADER", False))
        prompt = options.get("send_prompt", False)

        if screenreader:
            # screenreader mode cleans up output
            text = parse_ansi(text, strip_ansi=True, xterm256=False, mxp=False)
            text = _RE_SCREENREADER_REGEX.sub("", text)
        cmd = "prompt" if prompt else "text"
        if raw:
            args[0] = text
        else:
            args[0] = parse_html(text, strip_ansi=nocolor)

        # send to client on required form [cmdname, args, kwargs]
        self.client.lineSend(self.csessid, [cmd, args, kwargs])

    def send_prompt(self, *args, **kwargs):
        kwargs["options"].update({"send_prompt": True})
        self.send_text(*args, **kwargs)

    def send_default(self, cmdname, *args, **kwargs):
        """
        Data Evennia -> User.

        Args:
            cmdname (str): The first argument will always be the oob cmd name.
            *args (any): Remaining args will be arguments for `cmd`.

        Kwargs:
            options (dict): These are ignored for oob commands. Use command
                arguments (which can hold dicts) to send instructions to the
                client instead.

        """
        if not cmdname == "options":
            # print "ajax.send_default", cmdname, args, kwargs
            self.client.lineSend(self.csessid, [cmdname, args, kwargs])<|MERGE_RESOLUTION|>--- conflicted
+++ resolved
@@ -297,13 +297,8 @@
     """
 
     def __init__(self, *args, **kwargs):
-<<<<<<< HEAD
-        self.protocol_name = "ajax/comet"
+        self.protocol_key = "webclient/ajax"
         super().__init__(*args, **kwargs)
-=======
-        self.protocol_key = "webclient/ajax"
-        super(AjaxWebClientSession, self).__init__(*args, **kwargs)
->>>>>>> 3e644c99
 
     def get_client_session(self):
         """
