--- conflicted
+++ resolved
@@ -200,7 +200,6 @@
         operation = kwargs.pop("operation", "")
         server_sessionhandler = self.factory.server.sessions
 
-<<<<<<< HEAD
         if operation == amp.PCONN:  # portal_session_connect
             # create a new session and sync it
             server_sessionhandler.portal_connect(kwargs.get("sessiondata"))
@@ -242,49 +241,5 @@
 
         else:
             raise Exception("operation %(op)s not recognized." % {'op': operation})
-=======
-        try:
-            if operation == amp.PCONN:  # portal_session_connect
-                # create a new session and sync it
-                server_sessionhandler.portal_connect(kwargs.get("sessiondata"))
-
-            elif operation == amp.PCONNSYNC:  # portal_session_sync
-                server_sessionhandler.portal_session_sync(kwargs.get("sessiondata"))
-
-            elif operation == amp.PDISCONN:  # portal_session_disconnect
-                # session closed from portal sid
-                session = server_sessionhandler.get(sessid)
-                if session:
-                    server_sessionhandler.portal_disconnect(session)
-
-            elif operation == amp.PDISCONNALL:  # portal_disconnect_all
-                # portal orders all sessions to close
-                server_sessionhandler.portal_disconnect_all()
-
-            elif operation == amp.PSYNC:  # portal_session_sync
-                # force a resync of sessions from the portal side. This happens on
-                # first server-connect.
-                server_restart_mode = kwargs.get("server_restart_mode", "shutdown")
-                self.factory.server.run_init_hooks(server_restart_mode)
-                server_sessionhandler.portal_sessions_sync(kwargs.get("sessiondata"))
-
-            elif operation == amp.SRELOAD:  # server reload
-                # shut down in reload mode
-                server_sessionhandler.all_sessions_portal_sync()
-                server_sessionhandler.server.shutdown(mode='reload')
-
-            elif operation == amp.SRESET:
-                # shut down in reset mode
-                server_sessionhandler.all_sessions_portal_sync()
-                server_sessionhandler.server.shutdown(mode='reset')
-
-            elif operation == amp.SSHUTD:  # server shutdown
-                # shutdown in stop mode
-                server_sessionhandler.server.shutdown(mode='shutdown')
-
-            else:
-                raise Exception("operation %(op)s not recognized." % {'op': operation})
-        except Exception:
-            logger.log_trace()
->>>>>>> d976b9af
+
         return {}