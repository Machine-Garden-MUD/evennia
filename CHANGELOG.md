# Changelog

### Evennia 1.0

> Not released yet
> 2019-2022 develop branch (WIP)

Up requirements to Django 4.0+, Twisted 22+, Python 3.9 or 3.10

- New `drop:holds()` lock default to limit dropping nonsensical things. Access check
  defaults to True for backwards-compatibility in 0.9, will be False in 1.0
- REST API allows you external access to db objects through HTTP requests (Tehom)
- `Object.normalize_name` and `.validate_name` added to (by default) enforce latinify
  on character name and avoid potential exploits using clever Unicode chars (trhr)
- New `utils.format_grid` for easily displaying long lists of items in a block.
- Using `lunr` search indexing for better `help` matching and suggestions. Also improve
  the main help command's default listing output.
- Added `content_types` indexing to DefaultObject's ContentsHandler. (volund)
- Made most of the networking classes such as Protocols and the SessionHandlers
  replaceable via `settings.py` for modding enthusiasts. (volund)
- The `initial_setup.py` file can now be substituted in `settings.py` to customize
  initial game database state. (volund)
- Added new Traits contrib, converted and expanded from Ainneve project.
- Added new `requirements_extra.txt` file for easily getting all optional dependencies.
- Change default multi-match syntax from 1-obj, 2-obj to obj-1, obj-2.
- Make `object.search` support 'stacks=0' keyword - if ``>0``, the method will return
  N identical matches instead of triggering a multi-match error.
- Add `tags.has()` method for checking if an object has a tag or tags (PR by ChrisLR)
- Make IP throttle use Django-based cache system for optional persistence (PR by strikaco)
- Renamed Tutorial classes "Weapon" and "WeaponRack" to "TutorialWeapon" and
  "TutorialWeaponRack" to prevent collisions with classes in mygame
- New `crafting` contrib, adding a full crafting subsystem (Griatch 2020)
- The `rplanguage` contrib now auto-capitalizes sentences and retains ellipsis (...). This
  change means that proper nouns at the start of sentences will not be treated as nouns.
- Make MuxCommand `lhs/rhslist` always be lists, also if empty (used to be the empty string)
- Fix typo in UnixCommand contrib, where `help` was given as `--hel`.
- Latin (la) i18n translation (jamalainm)
- Made the `evennia` dir possible to use without gamedir for purpose of doc generation.
- Make Scripts' timer component independent from script object deletion; can now start/stop
  timer without deleting Script. The `.persistent` flag now only controls if timer survives
  reload - Script has to be removed with `.delete()` like other typeclassed entities.
- Add `utils.repeat` and `utils.unrepeat` as shortcuts to TickerHandler add/remove, similar
  to how `utils.delay` is a shortcut for TaskHandler add.
- Refactor the classic `red_button` example to use `utils.delay/repeat` and modern recommended
  code style and paradigms instead of relying on `Scripts` for everything.
- Expand `CommandTest` with ability to check multiple message-receivers; inspired by PR by
  user davewiththenicehat. Also add new doc string.
- Add central `FuncParser` as a much more powerful replacement for the old `parse_inlinefunc`
  function.
- Attribute/NAttribute got a homogenous representation, using intefaces, both
  `AttributeHandler` and `NAttributeHandler` has same api now.
- Add `evennia/utils/verb_conjugation` for automatic verb conjugation (English only). This
  is useful for implementing actor-stance emoting for sending a string to different targets.
- New version of Italian translation (rpolve)
- `utils.evmenu.ask_yes_no` is a helper function that makes it easy to ask a yes/no question
  to the user and respond to their input. This complements the existing `get_input` helper.
- Allow sending messages with `page/tell` without a `=` if target name contains no spaces.
- New FileHelpStorage system allows adding help entries via external files.
- `sethelp` command now warns if shadowing other help-types when creating a new
  entry.
- Help command now uses `view` lock to determine if cmd/entry shows in index and
  `read` lock to determine if it can be read. It used to be `view` in the role
  of the latter. Migration swaps these around.
- In modules given by `settings.PROTOTYPE_MODULES`, spawner will now first look for a global
  list `PROTOTYPE_LIST` of dicts before loading all dicts in the module as prototypes.
- New Channel-System using the `channel` command and nicks. Removed the `ChannelHandler` and the
  concept of a dynamically created `ChannelCmdSet`.
- Add `Msg.db_receiver_external` field to allowe external, string-id message-receivers.
- Renamed `app.css` to `website.css` for consistency. Removed old prosimii-css files.
- Remove `mygame/web/static_overrides` and -`template_overrides`, reorganize website/admin/client/api
  into a more consistent structure for overriding. Expanded webpage documentation considerably.
- REST API list-view was shortened (#2401). New CSS/HTML. Add ReDoc for API autodoc page.
- Update and fix dummyrunner with cleaner code and setup.
- Made `iter_to_str` format prettier strings, using Oxford comma.
- Added an MXP anchor tag to also support clickable web links.
- New `tasks` command for managing tasks started with `utils.delay` (PR by davewiththenicehat)
- Make `help` index output clickable for webclient/clients with MXP (PR by davewiththenicehat)
- Custom `evennia` launcher commands (e.g. `evennia mycmd foo bar`). Add new commands as callables
  accepting `*args`, as `settings.EXTRA_LAUNCHER_COMMANDS = {'mycmd': 'path.to.callable', ...}`.
- New `XYZGrid` contrib, adding x,y,z grid coordinates with in-game map and
  pathfinding. Controlled outside of the game via custom evennia launcher command.
- `Script.delete` has new kwarg `stop_task=True`, that can be used to avoid
  infinite recursion when wanting to set up Script to delete-on-stop.
- Command executions now done on copies to make sure `yield` don't cause crossovers. Add
  `Command.retain_instance` flag for reusing the same command instance.
- The `typeclass` command will now correctly search the correct database-table for the target
  obj (avoids mistakenly assigning an AccountDB-typeclass to a Character etc).
- Merged `script` and `scripts` commands into one, for both managing global- and
  on-object Scripts. Moved `CmdScripts` and `CmdObjects` to `commands/default/building.py`.
- Keep GMCP function case if outputfunc starts with capital letter (so `cmd_name` -> `Cmd.Name`
  but `Cmd_nAmE` -> `Cmd.nAmE`). This helps e.g Mudlet's legacy `Client_GUI` implementation)
- Prototypes now allow setting `prototype_parent` directly to a prototype-dict.
  This makes it easier when dynamically building in-module prototypes.
- `RPSystem contrib` was expanded to support case, so /tall becomes 'tall man'
  while /Tall becomes 'Tall man'. One can turn this off if wanting the old style.
- Change `EvTable` fixed-height rebalance algorithm to fill with empty lines at end of
  column instead of inserting rows based on cell-size (could be mistaken for a bug).
- Split `return_appearance` hook with helper methods and have it use a template
  string in order to make it easier to override.
- Add validation question to default account creation.
- Add `LOCALECHO` client option to add server-side echo for clients that does
  not support this (useful for getting a complete log).
- Make `@lazy_property` decorator create read/delete-protected properties. This is
  because it's used for handlers, and e.g. self.locks=[] is a common beginner mistake.
- Add `$pron()` inlinefunc for pronoun parsing in actor-stance strings using
  `msg_contents`.
- Update defauklt website to show Telnet/SSL/SSH connect info. Added new
  `SERVER_HOSTNAME` setting for use in the server:port stanza.
- Changed all `at_before/after_*` hooks to `at_pre/post_*` for consistency
  across Evennia (the old names still work but are deprecated)
- Change `settings.COMMAND_DEFAULT_ARG_REGEX` default from `None` to a regex meaning that
  a space or `/` must separate the cmdname and args. This better fits common expectations.
- Add confirmation question to `ban`/`unban` commands.
- Check new `teleport` and `teleport_here` lock-types in `teleport` command to optionally
  allow to limit teleportation of an object or to a specific destination.
- Add `settings.MXP_ENABLED=True` and `settings.MXP_OUTGOING_ONLY=True` as sane defaults,
  to avoid known security issues with players entering MXP links.
- Add browser name to webclient `CLIENT_NAME` in `session.protocol_flags`, e.g.
  `"Evennia webclient (websocket:firefox)"` or `"evennia webclient (ajax:chrome)"`.
- `TagHandler.add/has(tag=...)` kwarg changed to `add/has(key=...)` for consistency
  with other handlers.
- Make `DefaultScript.delete`, `DefaultChannel.delete` and `DefaultAccount.delete` return
  bool True/False if deletion was successful (like `DefaultObject.delete` before them)
- `contrib.custom_gametime` days/weeks/months now always starts from 1 (to match
  the standard calendar form ... there is no month 0 every year after all).
- `AttributeProperty`/`NAttributeProperty` to allow managing Attributes/NAttributes
  on typeclasses in the same way as Django fields.
- Give build/system commands a `@name` to fall back to if the non-@ name is used
  by another command (like `open` and `@open`. If no duplicate, @ is optional.
- Move legacy channel-management commands (`ccreate`, `addcom` etc) to a contrib
  since their work is now fully handled by the single `channel` command.
- Expand `examine` command's code to much more extensible and modular. Show
  attribute categories and value types (when not strings).
- `AttributeHandler.remove(key, return_exception=False, category=None, ...)` changed
  to `.remove(key, category=None, return_exception=False, ...)` for consistency.
- New `command cooldown` contrib for making it easier to manage commands using
  dynamic cooldowns between uses (owllex)
- Restructured `contrib/` folder, placing all contribs as separate packages under
  subfolders. All imports will need to be updated.
- Made `MonitorHandler.add/remove` support `category` for monitoring Attributes
  with a category (before only key was used, ignoring category entirely).
- Move `create_*` functions into db managers, leaving `utils.create` only being
  wrapper functions (consistent with `utils.search`). No change of api otherwise.
- Add support for `$dbref()` and `$search` when assigning an Attribute value
  with the `set` command. This allows assigning real objects from in-game.
- Add ability to examine `/script` and `/channel` entities  with `examine` command.
- Homogenize manager search methods to return querysets and not lists.
- Restructure unit tests to always honor default settings; make new parents in
  on location for easy use in game dir.
- The `Lunr` search engine used by help excludes common words; the settings-list
  `LUNR_STOP_WORD_FILTER_EXCEPTIONS` can be extended to make sure common names are included.
- Add `.deserialize()` method to `_Saver*` structures to help completely
  decouple structures from database without needing separate import.
- Add `run_in_main_thread` as a helper for those wanting to code server code
  from a web view.
- Update `evennia.utils.logger` to use Twisted's new logging API. No change in Evennia API
  except more standard aliases logger.error/info/exception/debug etc can now be used.
- Have `type/force` default to `update`-mode rather than `reset`mode and add more verbose
  warning when using reset mode.
- Attribute storage support defaultdics (Hendher)
- Add ObjectParent mixin to default game folder template as an easy, ready-made
  way to override features on all ObjectDB-inheriting objects easily.
<<<<<<< HEAD
- New `at_pre_object_receive(obj, source_location)` method on Objects. Called on
  destination, mimicking behavior of `at_pre_move` hook - returning False will abort move.
- New `at_pre_object_leave(obj, destination)` method on Objects. Called on
  source location, mimicking behavior of `at_pre_move` hook - returning False will abort move.
=======
- Add `TagProperty`, `AliasProperty` and `PermissionProperty` to assign these
  data in a similar way to django fields.
>>>>>>> f38b5733


## Evennia 0.9.5

> 2019-2020
> Released 2020-11-14.
> Transitional release, including new doc system.

Backported from develop: Python 3.8, 3.9 support. Django 3.2+ support, Twisted 21+ support.

- `is_typeclass(obj (Object), exact (bool))` now defaults to exact=False
- `py` command now reroutes stdout to output results in-game client. `py`
without arguments starts a full interactive Python console.
- Webclient default to a single input pane instead of two. Now defaults to no help-popup.
- Webclient fix of prompt display
- Webclient multimedia support for relaying images, video and sounds via
  `.msg(image=URL)`, `.msg(video=URL)`
  and `.msg(audio=URL)`
- Add Spanish translation (fermuch)
- Expand `GLOBAL_SCRIPTS` container to always start scripts and to include all
  global scripts regardless of how they were created.
- Change settings to always use lists instead of tuples, to make mutable
  settings easier to add to. (#1912)
- Make new `CHANNEL_MUDINFO` setting for specifying the mudinfo channel
- Make `CHANNEL_CONNECTINFO` take full channel definition
- Make `DEFAULT_CHANNELS` list auto-create channels missing at reload
- Webclient `ANSI->HTML` parser updated. Webclient line width changed from 1.6em to 1.1em
  to better make ANSI graphics look the same as for third-party clients
- `AttributeHandler.get(return_list=True)` will return `[]` if there are no
  Attributes instead of `[None]`.
- Remove `pillow` requirement (install especially if using imagefield)
- Add Simplified Korean translation (aceamro)
- Show warning on `start -l` if settings contains values unsafe for production.
- Make code auto-formatted with Black.
- Make default `set` command able to edit nested structures (PR by Aaron McMillan)
- Allow running Evennia test suite from core repo with `make test`.
- Return `store_key` from `TickerHandler.add` and add `store_key` as a kwarg to
  the `TickerHandler.remove` method. This makes it easier to manage tickers.
- EvMore auto-justify now defaults to False since this works better with all types
  of texts (such as tables). New `justify` bool. Old `justify_kwargs` remains
  but is now only used to pass extra kwargs into the justify function.
- EvMore `text` argument can now also be a list or a queryset. Querysets will be
  sliced to only return the required data per page.
- Improve performance of `find` and `objects` commands on large data sets (strikaco)
- New `CHANNEL_HANDLER_CLASS` setting allows for replacing the ChannelHandler entirely.
- Made `py` interactive mode support regular quit() and more verbose.
- Made `Account.options.get` accept `default=None` kwarg to mimic other uses of get. Set
  the new `raise_exception` boolean if ranting to raise KeyError on a missing key.
- Moved behavior of unmodified `Command` and `MuxCommand` `.func()` to new
  `.get_command_info()` method for easier overloading and access. (Volund)
- Removed unused `CYCLE_LOGFILES` setting. Added `SERVER_LOG_DAY_ROTATION`
  and `SERVER_LOG_MAX_SIZE` (and equivalent for PORTAL) to control log rotation.
- Addded `inside_rec` lockfunc - if room is locked, the normal `inside()` lockfunc will
  fail e.g. for your inventory objs (since their loc is you), whereas this will pass.
- RPSystem contrib's CmdRecog will now list all recogs if no arg is given. Also multiple
  bugfixes.
- Remove `dummy@example.com` as a default account email when unset, a string is no longer
  required by Django.
- Fixes to `spawn`, make updating an existing prototype/object work better. Add `/raw` switch
  to `spawn` command to extract the raw prototype dict for manual editing.
- `list_to_string` is now `iter_to_string` (but old name still works as legacy alias). It will
  now accept any input, including generators and single values.
- EvTable should now correctly handle columns with wider asian-characters in them.
- Update Twisted requirement to >=2.3.0 to close security vulnerability
- Add `$random` inlinefunc, supports minval,maxval arguments that can be ints and floats.
- Add `evennia.utils.inlinefuncs.raw(<str>)` as a helper to escape inlinefuncs in a string.
- Make CmdGet/Drop/Give give proper error if `obj.move_to` returns `False`.
- Make `Object/Room/Exit.create`'s `account` argument optional. If not given, will set perms
  to that of the object itself (along with normal Admin/Dev permission).
- Make `INLINEFUNC_STACK_MAXSIZE` default visible in `settings_default.py`.
- Change how `ic` finds puppets; non-priveleged users will use `_playable_characters` list as
  candidates, Builders+ will use list, local search and only global search if no match found.
- Make `cmd.at_post_cmd()` always run after `cmd.func()`, even when the latter uses delays
  with yield.
- `EvMore` support for db queries and django paginators as well as easier to override for custom
  pagination (e.g. to create EvTables for every page instead of splittine one table)
- Using `EvMore pagination`, dramatically improves performance of `spawn/list` and `scripts` listings
  (100x speed increase for displaying 1000+ prototypes/scripts).
- `EvMenu` now uses the more logically named `.ndb._evmenu` instead of `.ndb._menutree` to store itself.
  Both still work for backward compatibility, but `_menutree` is deprecated.
- `EvMenu.msg(txt)` added as a central place to send text to the user, makes it easier to override.
  Default `EvMenu.msg` sends with OOB type="menu" for use with OOB and webclient pane-redirects.
- New EvMenu templating system for quickly building simpler EvMenus without as much code.
- Add `Command.client_height()` method to match existing `.client_width` (stricako)
- Include more Web-client info in `session.protocol_flags`.
- Fixes in multi-match situations - don't allow finding/listing multimatches for 3-box when
  only two boxes in location.
- Fix for TaskHandler with proper deferred returns/ability to cancel etc (PR by davewiththenicehat)
- Add `PermissionHandler.check` method for straight string perm-checks without needing lockstrings.
- Add `evennia.utils.utils.strip_unsafe_input` for removing html/newlines/tags from user input. The
  `INPUT_CLEANUP_BYPASS_PERMISSIONS` is a list of perms that bypass this safety stripping.
- Make default `set` and `examine` commands aware of Attribute categories.

## Evennia 0.9

> 2018-2019
> Released Oct 2019

### Distribution

- New requirement: Python 3.7 (py2.7 support removed)
- Django 2.1
- Twisted 19.2.1
- Autobahn websockets (removed old tmwx)
- Docker image updated

### Commands

- Remove `@`-prefix from all default commands (prefixes still work, optional)
- Removed default `@delaccount` command, incorporating as `@account/delete` instead. Added confirmation
  question.
- Add new `@force` command to have another object perform a command.
- Add the Portal uptime to the `@time` command.
- Make the `@link` command first make a local search before a global search.
- Have the default Unloggedin-look command look for optional `connection_screen()` callable in
  `mygame/server/conf/connection_screen.py`. This allows for more flexible welcome screens
  that are calculated on the fly.
- `@py` command now defaults to escaping html tags in its output when viewing in the webclient.
  Use new `/clientraw` switch to get old behavior (issue #1369).
- Shorter and more informative, dynamic, listing of on-command vars if not
  setting func() in child command class.
- New Command helper methods
  - `.client_width()` returns client width of the session running the command.
  - `.styled_table(*args, **kwargs)` returns a formatted evtable styled by user's options
  - `.style_header(*args, **kwargs)` creates styled header entry
  - `.style_separator(*args, **kwargs)`      "             separator
  - `.style_footer(*args, **kwargs)`         "             footer

### Web

- Change webclient from old txws version to use more supported/feature-rich Autobahn websocket library

#### Evennia game index

- Made Evennia game index client a part of core - now configured from settings file (old configs
  need to be moved)
- The `evennia connections` command starts a wizard that helps you connect your game to the game index.
- The game index now accepts games with no public telnet/webclient info (for early prototypes).

#### New golden-layout based Webclient UI (@friarzen)
- Features
  - Much slicker behavior and more professional look
  - Allows tabbing as well as click and drag of panes in any grid position
  - Renaming tabs, assignments of data tags and output types are simple per-pane menus now
  - Any number of input panes, with separate histories
  - Button UI (disabled in JS by default)

#### Web/Django standard initiative (@strikaco)
- Features
  - Adds a series of web-based forms and generic class-based views
    - Accounts
      - Register - Enhances registration; allows optional collection of email address
      - Form - Adds a generic Django form for creating Accounts from the web
    - Characters
      - Create - Authenticated users can create new characters from the website (requires associated form)
      - Detail - Authenticated and authorized users can view select details about characters
      - List - Authenticated and authorized users can browse a list of all characters
      - Manage - Authenticated users can edit or delete owned characters from the web
      - Form - Adds a generic Django form for creating characters from the web
    - Channels
      - Detail - Authorized users can view channel logs from the web
      - List - Authorized users can browse a list of all channels
    - Help Entries
      - Detail - Authorized users can view help entries from the web
      - List - Authorized users can browse a list of all help entries from the web
  - Navbar changes
    - Characters - Link to character list
    - Channels - Link to channel list
    - Help - Link to help entry list
    - Puppeting
      - Users can puppet their own characters within the context of the website
    - Dropdown
      - Link to create characters
      - Link to manage characters
      - Link to quick-select puppets
      - Link to password change workflow
- Functions
  - Updates Bootstrap to v4 stable
  - Enables use of Django Messages framework to communicate with users in browser
  - Implements webclient/website `_shared_login` functionality as Django middleware
  - 'account' and 'puppet' are added to all request contexts for authenticated users
  - Adds unit tests for all web views
- Cosmetic
  - Prettifies Django 'forgot password' workflow (requires SMTP to actually function)
  - Prettifies Django 'change password' workflow
- Bugfixes
  - Fixes bug on login page where error messages were not being displayed
  - Remove strvalue field from admin; it made no sense to have here, being an optimization field
    for internal use.

### Prototypes

- `evennia.prototypes.save_prototype` now takes the prototype as a normal
  argument (`prototype`) instead of having to give it as `**prototype`.
- `evennia.prototypes.search_prototype` has a new kwarg `require_single=False` that
  raises a KeyError exception if query gave 0 or >1 results.
- `evennia.prototypes.spawner` can now spawn by passing a `prototype_key`

### Typeclasses

- Add new methods on all typeclasses, useful specifically for object handling from the website/admin:
  + `web_get_admin_url()`: Returns the path to the object detail page in the Admin backend.
  + `web_get_create_url()`: Returns the path to the typeclass' creation page on the website, if implemented.
  + `web_get_absolute_url()`: Returns the path to the object's detail page on the website, if implemented.
  + `web_get_update_url()`: Returns the path to the object's update page on the website, if implemented.
  + `web_get_delete_url()`: Returns the path to the object's delete page on the website, if implemented.
- All typeclasses have new helper class method `create`, which encompasses useful functionality
  that used to be embedded for example in the respective `@create` or `@connect` commands.
- DefaultAccount now has new class methods implementing many things that used to be in unloggedin
  commands (these can now be customized on the class instead):
  + `is_banned()`: Checks if a given username or IP is banned.
  + `get_username_validators`: Return list of validators for username validation (see
    `settings.AUTH_USERNAME_VALIDATORS`)
  + `authenticate`: Method to check given username/password.
  + `normalize_username`: Normalizes names so (for Unicode environments) users cannot mimic existing usernames by replacing select characters with visually-similar Unicode chars.
  + `validate_username`: Mechanism for validating a username based on predefined Django validators.
  + `validate_password`: Mechanism for validating a password based on predefined Django validators.
  + `set_password`: Apply password to account, using validation checks.
- `AttributeHandler.remove` and `TagHandler.remove` can now be used to delete by-category. If neither
     key nor category is given, they now work the same as .clear().

### Protocols

- Support for `Grapevine` MUD-chat network ("channels" supported)

### Server

- Convert ServerConf model to store its values as a Picklefield (same as
    Attributes) instead of using a custom solution.
- OOB: Add support for MSDP LIST, REPORT, UNREPORT commands (re-mapped to `msdp_list`,
  `msdp_report`, `msdp_unreport`, inlinefuncs)
- Added `evennia.ANSIString` to flat API.
- Server/Portal log files now cycle to names on the form `server_.log_19_03_08_` instead of `server.log___19.3.8`, retaining
  unix file sorting order.
- Django signals fire for important events: Puppet/Unpuppet, Object create/rename, Login,
  Logout, Login fail Disconnect, Account create/rename

### Settings

- `GLOBAL_SCRIPTS` - dict defining typeclasses of global scripts to store on the new
  `evennia.GLOBAL_SCRIPTS` container. These will auto-start when Evennia start and will always
  exist.
- `OPTIONS_ACCOUNTS_DEFAULT` - option dict with option defaults and Option classes
- `OPTION_CLASS_MODULES` - classes representing an on-Account Option, on special form
- `VALIDATOR_FUNC_MODULES` - (general) text validator functions, for verifying an input
  is on a specific form.

### Utils

- `evennia` launcher now fully handles all django-admin commands, like running tests in parallel.
- `evennia.utils.create.account` now also takes `tags` and `attrs` keywords.
- `evennia.utils.interactive` decorator can now allow you to use yield(secs) to pause operation
  in any function, not just in Command.func. Likewise, response = yield(question) will work
  if the decorated function has an argument or kwarg `caller`.
- Added many more unit tests.
- Swap argument order of `evennia.set_trace` to `set_trace(term_size=(140, 40), debugger='auto')`
  since the size is more likely to be changed on the command line.
- `utils.to_str(text, session=None)` now acts as the old `utils.to_unicode` (which was removed).
  This converts to the str() type (not to a byte-string as in Evennia 0.8), trying different
  encodings. This function will also force-convert any object passed to it into a string (so
  `force_string` flag was removed and assumed always set).
- `utils.to_bytes(text, session=None)` replaces the old `utils.to_str()` functionality and converts
  str to bytes.
- `evennia.MONITOR_HANDLER.all` now takes keyword argument `obj` to only retrieve monitors from that specific
  Object (rather than all monitors in the entire handler).
- Support adding `\f` in command doc strings to force where EvMore puts page breaks.
- Validation Functions now added with standard API to homogenize user input validation.
- Option Classes added to make storing user-options easier and smoother.
- `evennia.VALIDATOR_CONTAINER` and `evennia.OPTION_CONTAINER` added to load these.

### Contribs

- Evscaperoom - a full puzzle engine for making multiplayer escape rooms in Evennia. Used to make
  the entry for the MUD-Coder's Guild's 2019 Game Jam with the theme "One Room", where it ranked #1.
- Evennia game-index client no longer a contrib - moved into server core and configured with new
  setting `GAME_INDEX_ENABLED`.
- The `extended_room` contrib saw some backwards-incompatible refactoring:
  + All commands now begin with `CmdExtendedRoom`. So before it was `CmdExtendedLook`, now
     it's `CmdExtendedRoomLook` etc.
  + The `detail` command was broken out of the `desc` command and is now a new, stand-alone command
     `CmdExtendedRoomDetail`.  This was done to make things easier to extend and to mimic how the detail
     command works in the tutorial-world.
  + The `detail` command now also supports deleting details (like the tutorial-world version).
  + The new `ExtendedRoomCmdSet` includes all the extended-room commands and is now the recommended way
     to install the extended-room contrib.
- Reworked `menu_login` contrib to use latest EvMenu standards. Now also supports guest logins.
- Mail contrib was refactored to have optional Command classes `CmdMail` for OOC+IC mail (added
    to the CharacterCmdSet and `CmdMailCharacter` for IC-only mailing between chars (added to CharacterCmdSet)

### Translations

- Simplified chinese, courtesy of user MaxAlex.


## Evennia 0.8

> 2017-2018
> Released Nov 2018

### Requirements

- Up requirements to Django 1.11.x, Twisted 18 and pillow 5.2.0
- Add `inflect` dependency for automatic pluralization of object names.

### Server/Portal

- Removed `evennia_runner`, completely refactor `evennia_launcher.py` (the 'evennia' program)
  with different functionality).
- Both Portal/Server are now stand-alone processes (easy to run as daemon)
- Made Portal the AMP Server for starting/restarting the Server (the AMP client)
- Dynamic logging now happens using `evennia -l` rather than by interactive mode.
- Made AMP secure against erroneous HTTP requests on the wrong port (return error messages).
- The `evennia istart` option will start/switch the Server in foreground (interactive) mode, where it logs
  to terminal and can be stopped with Ctrl-C. Using `evennia reload`, or reloading in-game, will
  return Server to normal daemon operation.
- For validating passwords, use safe Django password-validation backend instead of custom Evennia one.
- Alias `evennia restart` to mean the same as `evennia reload`.

### Prototype changes

- New OLC started from `olc` command for loading/saving/manipulating prototypes in a menu.
- Moved evennia/utils/spawner.py into the new evennia/prototypes/ along with all new
  functionality around prototypes.
- A new form of prototype - database-stored prototypes, editable from in-game, was added. The old,
  module-created prototypes remain as read-only prototypes.
- All prototypes must have a key `prototype_key` identifying the prototype in listings. This is
  checked to be server-unique. Prototypes created in a module will use the global variable name they
  are assigned to if no `prototype_key` is given.
- Prototype field `prototype` was renamed to `prototype_parent` to avoid mixing terms.
- All prototypes must either have `typeclass` or `prototype_parent` defined. If using
  `prototype_parent`, `typeclass` must be defined somewhere in the inheritance chain. This is a
  change from Evennia 0.7 which allowed 'mixin' prototypes without `typeclass`/`prototype_key`. To
  make a mixin now, give it a default typeclass, like `evennia.objects.objects.DefaultObject`  and just
  override in the child as needed.
- Spawning an object using a prototype will automatically assign a new tag to it, named the same as
  the `prototype_key` and with the category `from_prototype`.
- The spawn command was extended to accept a full prototype on one line.
- The spawn command got the /save switch to save the defined prototype and its key
- The command spawn/menu will now start an OLC (OnLine Creation) menu to load/save/edit/spawn prototypes.

### EvMenu

- Added `EvMenu.helptext_formatter(helptext)`  to allow custom formatting of per-node help.
- Added `evennia.utils.evmenu.list_node` decorator for turning an EvMenu node into a multi-page listing.
- A `goto` option callable returning None (rather than the name of the next node) will now rerun the
  current node instead of failing.
- Better error handling of in-node syntax errors.
- Improve dedent of default text/helptext formatter. Right-strip whitespace.
- Add `debug` option when creating menu - this turns off persistence and makes the `menudebug`
  command available for examining the current menu state.


### Webclient

- Webclient now uses a plugin system to inject new components from the html file.
- Split-windows - divide input field into any number of horizontal/vertical panes and
  assign different types of server messages to them.
- Lots of cleanup and bug fixes.
- Hot buttons plugin (friarzen) (disabled by default).

### Locks

- New function `evennia.locks.lockhandler.check_lockstring`. This allows for checking an object
  against an arbitrary lockstring without needing the lock to be stored on an object first.
- New function `evennia.locks.lockhandler.validate_lockstring` allows for stand-alone validation
  of a lockstring.
- New function `evennia.locks.lockhandler.get_all_lockfuncs` gives a dict {"name": lockfunc} for
  all available lock funcs. This is useful for dynamic listings.


### Utils

- Added new `columnize` function for easily splitting text into multiple columns. At this point it
  is not working too well with ansi-colored text however.
- Extend the `dedent` function with a new `baseline_index` kwarg. This allows to force all lines to
  the indentation given by the given line regardless of if other lines were already a 0 indentation.
  This removes a problem with the original `textwrap.dedent` which will only dedent to the least
  indented part of a text.
- Added `exit_cmd` to EvMore pager, to allow for calling a command (e.g. 'look') when leaving the pager.
- `get_all_typeclasses` will return  dict `{"path": typeclass, ...}` for all typeclasses available
  in the system. This is used by the new `@typeclass/list` subcommand (useful for builders etc).
- `evennia.utils.dbserialize.deserialize(obj)` is a new helper function to *completely* disconnect
  a mutable recovered from an Attribute from the database. This will convert all nested `_Saver*`
  classes to their plain-Python counterparts.

### General

- Start structuring the `CHANGELOG` to list features in more detail.
- Docker image `evennia/evennia:develop` is now auto-built, tracking the develop branch.
- Inflection and grouping of multiple objects in default room (an box, three boxes)
- `evennia.set_trace()` is now a shortcut for launching pdb/pudb on a line in the Evennia event loop.
- Removed the enforcing of `MAX_NR_CHARACTERS=1` for `MULTISESSION_MODE` `0` and `1` by default.
- Add `evennia.utils.logger.log_sec` for logging security-related messages (marked SS in log).

### Contribs

- `Auditing` (Johnny): Log and filter server input/output for security purposes
- `Build Menu` (vincent-lg): New @edit command to edit object properties in a menu.
- `Field Fill` (Tim Ashley Jenkins): Wraps EvMenu for creating submittable forms.
- `Health Bar` (Tim Ashley Jenkins): Easily create colorful bars/meters.
- `Tree select` (Fluttersprite): Wrap EvMenu to create a common type of menu from a string.
- `Turnbattle suite` (Tim Ashley Jenkins)- the old `turnbattle.py` was moved into its own
  `turnbattle/` package and reworked with many different flavors of combat systems:
 - `tb_basic` - The basic turnbattle system, with initiative/turn order attack/defense/damage.
 - `tb_equip` - Adds weapon and armor, wielding, accuracy modifiers.
 - `tb_items` - Extends `tb_equip` with item use with conditions/status effects.
 - `tb_magic` - Extends `tb_equip` with spellcasting.
 - `tb_range` - Adds system for abstract positioning and movement.
 - The `extended_room` contrib saw some backwards-incompatible refactoring:
   - All commands now begin with `CmdExtendedRoom`. So before it was `CmdExtendedLook`, now
     it's `CmdExtendedRoomLook` etc.
   - The `detail` command was broken out of the `desc` command and is now a new, stand-alone command
     `CmdExtendedRoomDetail`.  This was done to make things easier to extend and to mimic how the detail
     command works in the tutorial-world.
   - The `detail` command now also supports deleting details (like the tutorial-world version).
   - The new `ExtendedRoomCmdSet` includes all the extended-room commands and is now the recommended way
     to install the extended-room contrib.
- Updates and some cleanup of existing contribs.


### Internationalization

- Polish translation by user ogotai

# Overview-Changelogs

> These are changelogs from a time before we used formal version numbers.

## Sept 2017:
Release of Evennia 0.7; upgrade to Django 1.11, change 'Player' to
'Account', rework the website template and a slew of other updates.
Info on what changed and how to migrate is found here:
https://groups.google.com/forum/#!msg/evennia/0JYYNGY-NfE/cDFaIwmPBAAJ

## Feb 2017:
New devel branch created, to lead up to Evennia 0.7.

## Dec 2016:
Lots of bugfixes and considerable uptick in contributors. Unittest coverage
and PEP8 adoption and refactoring.

## May 2016:
Evennia 0.6 with completely reworked Out-of-band system, making
the message path completely flexible and built around input/outputfuncs.
A completely new webclient, split into the evennia.js library and a
gui library, making it easier to customize.

## Feb 2016:
Added the new EvMenu and EvMore utilities, updated EvEdit and cleaned up
a lot of the batchcommand functionality. Started work on new Devel branch.

## Sept 2015:
Evennia 0.5. Merged devel branch, full library format implemented.

## Feb 2015:
Development currently in devel/ branch. Moved typeclasses to use
django's proxy functionality. Changed the Evennia folder layout to a
library format with a stand-alone launcher, in preparation for making
an 'evennia' pypy package and using versioning. The version we will
merge with will likely be 0.5. There is also work with an expanded
testing structure and the use of threading for saves. We also now
use Travis for automatic build checking.

## Sept 2014:
Updated to Django 1.7+ which means South dependency was dropped and
minimum Python version upped to 2.7. MULTISESSION_MODE=3 was added
and the web customization system was overhauled using the latest
functionality of django. Otherwise, mostly bug-fixes and
implementation of various smaller feature requests as we got used
to github. Many new users have appeared.

## Jan 2014:
Moved Evennia project from Google Code to github.com/evennia/evennia.

## Nov 2013:
Moved the internal webserver into the Server and added support for
out-of-band protocols (MSDP initially). This large development push
also meant fixes and cleanups of the way attributes were handled.
Tags were added, along with proper handlers for permissions, nicks
and aliases.

## May 2013:
Made players able to control more than one Character at the same
time, through the MULTISESSION_MODE=2 addition. This lead to a lot
of internal changes for the server.

## Oct 2012:
Changed Evennia from the Modified Artistic 1.0 license to the more
standard and permissive BSD license. Lots of updates and bug fixes as
more people start to use it in new ways. Lots of new caching and
speed-ups.

## March 2012:
Evennia's API has changed and simplified slightly in that the
base-modules where removed from game/gamesrc. Instead admins are
encouraged to explicitly create new modules under game/gamesrc/ when
they want to implement their game - gamesrc/ is empty by default
except for the example folders that contain template files to use for
this purpose. We also added the ev.py file, implementing a new, flat
API.  Work is ongoing to add support for mud-specific telnet
extensions, notably the MSDP and GMCP out-of-band extensions.  On the
community side, evennia's dev blog was started and linked on planet
Mud-dev aggregator.

## Nov 2011:
After creating several different proof-of-concept game systems (in
contrib and privately) as well testing lots of things to make sure the
implementation is basically sound, we are declaring Evennia out of
Alpha. This can mean as much or as little as you want, admittedly -
development is still heavy but the issue list is at an all-time low
and the server is slowly stabilizing as people try different things
with it. So Beta it is!

## Aug 2011:
Split Evennia into two processes: Portal and Server. After a lot of
work trying to get in-memory code-reloading to work, it's clear this
is not Python's forte - it's impossible to catch all exceptions,
especially in asynchronous code like this.  Trying to do so results in
hackish, flakey and unstable code. With the Portal-Server split, the
Server can simply be rebooted while players connected to the Portal
remain connected. The two communicates over twisted's AMP protocol.

## May 2011:
The new version of Evennia, originally hitting trunk in Aug2010, is
maturing. All commands from the pre-Aug version, including IRC/IMC2
support works again. An ajax web-client was added earlier in the year,
including moving Evennia to be its own webserver (no more need for
Apache or django-testserver). Contrib-folder added.

## Aug 2010:
Evennia-griatch-branch is ready for merging with trunk. This marks a
rather big change in the inner workings of the server, such as the
introduction of TypeClasses and Scripts (as compared to the old
ScriptParents and Events) but should hopefully bring everything
together into one consistent package as code development continues.

## May 2010:
Evennia is currently being heavily revised and cleaned from
the years of gradual piecemeal development. It is thus in a very
'Alpha' stage at the moment. This means that old code snippets
will not be backwards compatabile. Changes touch almost all
parts of Evennia's innards, from the way Objects are handled
to Events, Commands and Permissions.

## April 2010:
Griatch takes over Maintainership of the Evennia project from
the original creator Greg Taylor.

# Older

Earlier revisions, with previous maintainer, used SVN on Google Code
and have no changelogs.

First commit (Evennia's birthday) was November 20, 2006.<|MERGE_RESOLUTION|>--- conflicted
+++ resolved
@@ -160,15 +160,12 @@
 - Attribute storage support defaultdics (Hendher)
 - Add ObjectParent mixin to default game folder template as an easy, ready-made
   way to override features on all ObjectDB-inheriting objects easily.
-<<<<<<< HEAD
+  source location, mimicking behavior of `at_pre_move` hook - returning False will abort move.
+- Add `TagProperty`, `AliasProperty` and `PermissionProperty` to assign these
+  data in a similar way to django fields.
 - New `at_pre_object_receive(obj, source_location)` method on Objects. Called on
   destination, mimicking behavior of `at_pre_move` hook - returning False will abort move.
 - New `at_pre_object_leave(obj, destination)` method on Objects. Called on
-  source location, mimicking behavior of `at_pre_move` hook - returning False will abort move.
-=======
-- Add `TagProperty`, `AliasProperty` and `PermissionProperty` to assign these
-  data in a similar way to django fields.
->>>>>>> f38b5733
 
 
 ## Evennia 0.9.5
